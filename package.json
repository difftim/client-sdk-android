{
  "name": "client-sdk-android",
<<<<<<< HEAD
  "version": "2.18.3.4",
=======
  "version": "2.19.1",
>>>>>>> 5de1db7a
  "repository": "https://github.com/livekit/client-sdk-android.git",
  "license": "Apache License 2.0",
  "private": true,
  "devDependencies": {
    "@changesets/cli": "^2.27.7",
    "@livekit/changesets-changelog-github": "^0.0.4"
  },
  "scripts": {
    "changeset": "changeset",
    "ci:publish": "changeset publish",
    "ci:version": "changeset version && ./ci/update_android_gradle_version.sh"
  }
}<|MERGE_RESOLUTION|>--- conflicted
+++ resolved
@@ -1,10 +1,6 @@
 {
   "name": "client-sdk-android",
-<<<<<<< HEAD
-  "version": "2.18.3.4",
-=======
   "version": "2.19.1",
->>>>>>> 5de1db7a
   "repository": "https://github.com/livekit/client-sdk-android.git",
   "license": "Apache License 2.0",
   "private": true,
