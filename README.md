--- conflicted
+++ resolved
@@ -47,26 +47,18 @@
 ```groovy title="build.gradle"
 ...
 dependencies {
-<<<<<<< HEAD
-  implementation "org.difft.android.libraries:livekit-android:2.13.1.8"
-=======
   def livekit_version = "2.18.3"
 
-  implementation "io.livekit:livekit-android:$livekit_version"
-
->>>>>>> dea81817
+  implementation "org.difft.android.libraries:livekit-android:$livekit_version"
+
   // CameraX support with pinch to zoom, torch control, etc.
-  implementation "org.difft.android.libraries:livekit-android-camerax:2.13.1.8"
+  implementation "org.difft.android.libraries:livekit-android-camerax:$livekit_version$"
 
   // Track processors, such as virtual background
   implementation "io.livekit:livekit-android-track-processors:$livekit_version"
 
   // Snapshots of the latest development version are available at:
-<<<<<<< HEAD
-  // implementation "org.difft.android.libraries:livekit-android:2.13.1.8-SNAPSHOT"
-=======
-  // implementation "io.livekit:livekit-android:2.18.4-SNAPSHOT"
->>>>>>> dea81817
+  // implementation "org.difft.android.libraries:livekit-android:2.18.4-SNAPSHOT"
 }
 ```
 
@@ -83,11 +75,7 @@
         maven { url 'https://raw.githubusercontent.com/difftim/AndroidRepo/main/' }
 
         // For SNAPSHOT access
-<<<<<<< HEAD
         // maven { url 'https://raw.githubusercontent.com/difftim/AndroidRepo/snapshots/' }
-=======
-        // maven { url 'https://central.sonatype.com/repository/maven-snapshots/' }
->>>>>>> dea81817
     }
 }
 ```
