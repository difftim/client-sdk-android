<!--BEGIN_BANNER_IMAGE-->

<picture>
  <source media="(prefers-color-scheme: dark)" srcset="/.github/banner_dark.png">
  <source media="(prefers-color-scheme: light)" srcset="/.github/banner_light.png">
  <img style="width:100%;" alt="The LiveKit icon, the name of the repository and some sample code in the background." src="https://raw.githubusercontent.com/livekit/client-sdk-android/main/.github/banner_light.png">
</picture>

<!--END_BANNER_IMAGE-->

# Android Kotlin SDK for LiveKit
[![Maven Central](https://maven-badges.herokuapp.com/maven-central/io.livekit/livekit-android/badge.svg)](https://maven-badges.herokuapp.com/maven-central/io.livekit/livekit-android)
<!--BEGIN_DESCRIPTION-->
Use this SDK to add realtime video, audio and data features to your Android/Kotlin app. By connecting to <a href="https://livekit.io/">LiveKit</a> Cloud or a self-hosted server, you can quickly build applications such as multi-modal AI, live streaming, or video calls with just a few lines of code.
<!--END_DESCRIPTION-->

# Table of Contents

- [Docs](#docs)
- [Installation](#installation)
- [Usage](#usage)
    - [Permissions](#permissions)
    - [Publishing camera and microphone](#publishing-camera-and-microphone)
    - [Sharing screen](#sharing-screen)
    - [Rendering subscribed tracks](#rendering-subscribed-tracks)
    - [Audio modes](#audio-modes)
    - [@FlowObservable](#flowobservable)
- [Sample App](#sample-app)
- [Dev Environment](#dev-environment)
    - [Optional (Dev convenience)](#optional-dev-convenience)

## Docs

Docs and guides at [https://docs.livekit.io](https://docs.livekit.io).

API reference can be found
at [https://docs.livekit.io/client-sdk-android/index.html](https://docs.livekit.io/client-sdk-android/index.html)
.

> [!NOTE]
> This is v2 of the Android SDK. When migrating from v1.x to v2.x you might encounter a small set of breaking changes.
> Read the [migration guide](https://docs.livekit.io/recipes/migrate-from-v1/) for a detailed overview of what has changed.

## Installation

LiveKit for Android is available as a Maven package.
```groovy title="build.gradle"
...
dependencies {
<<<<<<< HEAD
  def livekit_version = "2.20.2.6"
=======
  def livekit_version = "2.20.2"
>>>>>>> 0b1d0835

  implementation "org.difft.android.libraries:livekit-android:$livekit_version"

  // CameraX support with pinch to zoom, torch control, etc.
  implementation "org.difft.android.libraries:livekit-android-camerax:$livekit_version$"

  // Track processors, such as virtual background
  implementation "io.livekit:livekit-android-track-processors:$livekit_version"

  // Snapshots of the latest development version are available at:
<<<<<<< HEAD
  // implementation "org.difft.android.libraries:livekit-android:2.20.2.6-SNAPSHOT"
=======
  // implementation "io.livekit:livekit-android:2.20.3-SNAPSHOT"
>>>>>>> 0b1d0835
}
```

Compose-based apps should check out our [Android Components SDK](https://github.com/livekit/components-android) for composables support.

You'll also need JitPack as one of your repositories. In your `settings.gradle` file:

```groovy title="settings.gradle"
dependencyResolutionManagement {
    repositories {
        google()
        mavenCentral()
        //...
        maven { url 'https://raw.githubusercontent.com/difftim/AndroidRepo/main/' }

        // For SNAPSHOT access
        // maven { url 'https://raw.githubusercontent.com/difftim/AndroidRepo/snapshots/' }
    }
}
```

## Usage

### Permissions

LiveKit relies on the `RECORD_AUDIO` and `CAMERA` permissions to use the microphone and camera.
These permission must be requested at runtime. Reference
the [sample app](https://github.com/livekit/client-sdk-android/blob/4e76e36e0d9f895c718bd41809ab5ff6c57aabd4/sample-app-compose/src/main/java/io/livekit/android/composesample/MainActivity.kt#L134)
for an example.

### Publishing camera and microphone

```kt
room.localParticipant.setCameraEnabled(true)
room.localParticipant.setMicrophoneEnabled(true)
```

### Sharing screen

```kt
// create an intent launcher for screen capture
// this *must* be registered prior to onCreate(), ideally as an instance val
val screenCaptureIntentLauncher = registerForActivityResult(
    ActivityResultContracts.StartActivityForResult()
) { result ->
    val resultCode = result.resultCode
    val data = result.data
    if (resultCode != Activity.RESULT_OK || data == null) {
        return@registerForActivityResult
    }
    lifecycleScope.launch {
        room.localParticipant.setScreenShareEnabled(true, data)
    }
}

// when it's time to enable the screen share, perform the following
val mediaProjectionManager =
    getSystemService(MEDIA_PROJECTION_SERVICE) as MediaProjectionManager
screenCaptureIntentLauncher.launch(mediaProjectionManager.createScreenCaptureIntent())
```

### Rendering subscribed tracks

LiveKit uses `SurfaceViewRenderer` to render video tracks. A `TextureView` implementation is also
provided through `TextureViewRenderer`. Subscribed audio tracks are automatically played.

```kt
class MainActivity : AppCompatActivity() {

    lateinit var room: Room

    override fun onCreate(savedInstanceState: Bundle?) {
        super.onCreate(savedInstanceState)

        setContentView(R.layout.activity_main)

        // Create Room object.
        room = LiveKit.create(applicationContext)

        // Setup the video renderer
        room.initVideoRenderer(findViewById<SurfaceViewRenderer>(R.id.renderer))

        connectToRoom()
    }

    private fun connectToRoom() {

        val url = "wss://your_host"
        val token = "your_token"

        lifecycleScope.launch {

            // Setup event handling.
            launch {
                room.events.collect { event ->
                    when (event) {
                        is RoomEvent.TrackSubscribed -> onTrackSubscribed(event)
                        else -> {}
                    }
                }
            }

            // Connect to server.
            room.connect(
                url,
                token,
            )

            // Turn on audio/video recording.
            val localParticipant = room.localParticipant
            localParticipant.setMicrophoneEnabled(true)
            localParticipant.setCameraEnabled(true)
        }
    }

    private fun onTrackSubscribed(event: RoomEvent.TrackSubscribed) {
        val track = event.track
        if (track is VideoTrack) {
            attachVideo(track)
        }
    }

    private fun attachVideo(videoTrack: VideoTrack) {
        videoTrack.addRenderer(findViewById<SurfaceViewRenderer>(R.id.renderer))
        findViewById<View>(R.id.progress).visibility = View.GONE
    }
}
```

See
the [basic sample app](https://github.com/livekit/client-sdk-android/blob/main/sample-app-basic/src/main/java/io/livekit/android/sample/basic/MainActivity.kt)
for the full implementation.

### Audio modes

By default, the audio is configured for two-way communications.

If you are building a livestreaming or media playback focus app, you can use the preset
`MediaAudioType` when creating the `Room` object for better audio quality.

```kt
val room = LiveKit.create(
    appContext = application,
    overrides = LiveKitOverrides(
        audioOptions = AudioOptions(
            audioOutputType = AudioType.MediaAudioType()
        )
    )
)
```

Note: audio routing becomes automatically handled by the system and cannot be manually controlled.

For more control over the specific audio attributes and modes, a `CustomAudioType` can be
passed instead.

### `@FlowObservable`

Properties marked with `@FlowObservable` can be accessed as a Kotlin Flow to observe changes
directly:

```kt
coroutineScope.launch {
    room::activeSpeakers.flow.collectLatest { speakersList ->
        /*...*/
    }
}
```

## Sample App

**Note**: If you wish to run the sample apps directly from this repo, please consult
the [Dev Environment instructions](#dev-environment).

We have a basic quickstart sample
app [here](https://github.com/livekit/client-sdk-android/blob/main/sample-app-basic), showing how to
connect to a room, publish your device's audio/video, and display the video of one remote
participant.

There are two more full featured video conferencing sample apps:

- [Compose app](https://github.com/livekit/client-sdk-android/tree/main/sample-app-compose/src/main/java/io/livekit/android/composesample)
- [Standard app](https://github.com/livekit/client-sdk-android/tree/main/sample-app/src/main/java/io/livekit/android/sample)

They both use
the [`CallViewModel`](https://github.com/livekit/client-sdk-android/blob/main/sample-app-common/src/main/java/io/livekit/android/sample/CallViewModel.kt)
, which handles the `Room` connection and exposes the data needed for a basic video conferencing
app.

The respective `ParticipantItem` class in each app is responsible for the displaying of each
participant's UI.

- [Compose `ParticipantItem`](https://github.com/livekit/client-sdk-android/blob/main/sample-app-compose/src/main/java/io/livekit/android/composesample/ParticipantItem.kt)
- [Standard `ParticipantItem`](https://github.com/livekit/client-sdk-android/blob/main/sample-app/src/main/java/io/livekit/android/sample/ParticipantItem.kt)

## Dev Environment

To develop the Android SDK or running the sample app directly from this repo, you'll need:

- Clone the repo to your computer
- Ensure the protocol submodule repo is initialized and updated

```
git clone https://github.com/difftim/client-sdk-android.git
cd client-sdk-android
git submodule update --init
```

---

For those developing on Macs with Apple silicon (e.g. M1, M2, etc.), please add below to $HOME/.gradle/gradle.properties

```
protoc_platform=osx-x86_64
```

### Optional (Dev convenience)

1. Download webrtc sources from https://webrtc.googlesource.com/src
2. Add sources to Android Studio by pointing at the `webrtc/sdk/android` folder.

<!--BEGIN_REPO_NAV-->
<br/><table>
<thead><tr><th colspan="2">LiveKit Ecosystem</th></tr></thead>
<tbody>
<tr><td>LiveKit SDKs</td><td><a href="https://github.com/livekit/client-sdk-js">Browser</a> · <a href="https://github.com/livekit/client-sdk-swift">iOS/macOS/visionOS</a> · <b>Android</b> · <a href="https://github.com/livekit/client-sdk-flutter">Flutter</a> · <a href="https://github.com/livekit/client-sdk-react-native">React Native</a> · <a href="https://github.com/livekit/rust-sdks">Rust</a> · <a href="https://github.com/livekit/node-sdks">Node.js</a> · <a href="https://github.com/livekit/python-sdks">Python</a> · <a href="https://github.com/livekit/client-sdk-unity">Unity</a> · <a href="https://github.com/livekit/client-sdk-unity-web">Unity (WebGL)</a> · <a href="https://github.com/livekit/client-sdk-esp32">ESP32</a></td></tr><tr></tr>
<tr><td>Server APIs</td><td><a href="https://github.com/livekit/node-sdks">Node.js</a> · <a href="https://github.com/livekit/server-sdk-go">Golang</a> · <a href="https://github.com/livekit/server-sdk-ruby">Ruby</a> · <a href="https://github.com/livekit/server-sdk-kotlin">Java/Kotlin</a> · <a href="https://github.com/livekit/python-sdks">Python</a> · <a href="https://github.com/livekit/rust-sdks">Rust</a> · <a href="https://github.com/agence104/livekit-server-sdk-php">PHP (community)</a> · <a href="https://github.com/pabloFuente/livekit-server-sdk-dotnet">.NET (community)</a></td></tr><tr></tr>
<tr><td>UI Components</td><td><a href="https://github.com/livekit/components-js">React</a> · <a href="https://github.com/livekit/components-android">Android Compose</a> · <a href="https://github.com/livekit/components-swift">SwiftUI</a> · <a href="https://github.com/livekit/components-flutter">Flutter</a></td></tr><tr></tr>
<tr><td>Agents Frameworks</td><td><a href="https://github.com/livekit/agents">Python</a> · <a href="https://github.com/livekit/agents-js">Node.js</a> · <a href="https://github.com/livekit/agent-playground">Playground</a></td></tr><tr></tr>
<tr><td>Services</td><td><a href="https://github.com/livekit/livekit">LiveKit server</a> · <a href="https://github.com/livekit/egress">Egress</a> · <a href="https://github.com/livekit/ingress">Ingress</a> · <a href="https://github.com/livekit/sip">SIP</a></td></tr><tr></tr>
<tr><td>Resources</td><td><a href="https://docs.livekit.io">Docs</a> · <a href="https://github.com/livekit-examples">Example apps</a> · <a href="https://livekit.io/cloud">Cloud</a> · <a href="https://docs.livekit.io/home/self-hosting/deployment">Self-hosting</a> · <a href="https://github.com/livekit/livekit-cli">CLI</a></td></tr>
</tbody>
</table>
<!--END_REPO_NAV--><|MERGE_RESOLUTION|>--- conflicted
+++ resolved
@@ -47,11 +47,7 @@
 ```groovy title="build.gradle"
 ...
 dependencies {
-<<<<<<< HEAD
-  def livekit_version = "2.20.2.6"
-=======
-  def livekit_version = "2.20.2"
->>>>>>> 0b1d0835
+  def livekit_version = "2.20.3"
 
   implementation "org.difft.android.libraries:livekit-android:$livekit_version"
 
@@ -62,11 +58,7 @@
   implementation "io.livekit:livekit-android-track-processors:$livekit_version"
 
   // Snapshots of the latest development version are available at:
-<<<<<<< HEAD
-  // implementation "org.difft.android.libraries:livekit-android:2.20.2.6-SNAPSHOT"
-=======
-  // implementation "io.livekit:livekit-android:2.20.3-SNAPSHOT"
->>>>>>> 0b1d0835
+  // implementation "org.difft.android.libraries:livekit-android:2.20.3-SNAPSHOT"
 }
 ```
 
