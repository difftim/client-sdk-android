[versions]
<<<<<<< HEAD
webrtc = "137.7151.12"
denoiseFilter = "1.0.4"
=======
webrtc = "137.7151.05"
>>>>>>> e430deb4

androidJainSipRi = "1.3.0-91"
androidx-activity = "1.9.0"
androidx-camera = "1.4.2"
androidx-core = "1.13.1"
androidx-fragment = "1.5.1"
androidx-lifecycle = "2.8.0"
audioswitch = "89582c47c9a04c62f90aa5e57251af4800a62c9a"
autoService = '1.0.1'
coroutines = "1.6.0"
dagger = "2.46"
groupie = "2.9.0"
junit-lib = "4.13.2"
junit-jupiter = "5.5.0"
jwtdecode = "2.0.2"
klaxon = "5.5"
kotlinx-serialization = "1.5.0"
leakcanaryAndroid = "2.8.1"
lint = "30.0.1"
okhttp = "4.12.0"
preferenceKtx = "1.2.1"
protobuf = "3.22.0"
protobufJavalite = "3.22.0"
segmentationSelfie = "16.0.0-beta6"
semver4j = "3.1.0"
appcompat = "1.6.1"
material = "1.12.0"
viewpager2 = "1.0.0"
noise = "2.0.0"
lifecycleProcess = "2.8.7"

[libraries]
android-jain-sip-ri = { module = "javax.sip:android-jain-sip-ri", version.ref = "androidJainSipRi" }
androidx-activity-ktx = { module = "androidx.activity:activity-ktx", version.ref = "androidx-activity" }
androidx-camera-core = { module = "androidx.camera:camera-core", version.ref = "androidx-camera" }
androidx-camera-camera2 = { module = "androidx.camera:camera-camera2", version.ref = "androidx-camera" }
androidx-camera-extensions = { module = "androidx.camera:camera-extensions", version.ref = "androidx-camera" }
androidx-camera-lifecycle = { module = "androidx.camera:camera-lifecycle", version.ref = "androidx-camera" }
androidx-camera-video = { module = "androidx.camera:camera-video", version.ref = "androidx-camera" }
androidx-camera-view = { module = "androidx.camera:camera-view", version.ref = "androidx-camera" }
androidx-core = { module = "androidx.core:core", version.ref = "androidx-core" }
androidx-core-ktx = { group = "androidx.core", name = "core-ktx", version.ref = "androidx-core" }
androidx-fragment-ktx = { module = "androidx.fragment:fragment-ktx", version.ref = "androidx-fragment" }
androidx-preference-ktx = { module = "androidx.preference:preference-ktx", version.ref = "preferenceKtx" }
androidx-viewpager2 = { module = "androidx.viewpager2:viewpager2", version.ref = "viewpager2" }
audioswitch = { module = "com.github.davidliu:audioswitch", version.ref = "audioswitch" }
dagger-lib = { module = "com.google.dagger:dagger", version.ref = "dagger" }
dagger-compiler = { module = "com.google.dagger:dagger-compiler", version.ref = "dagger" }
groupie = { module = "com.github.lisawray.groupie:groupie", version.ref = "groupie" }
groupie-viewbinding = { module = "com.github.lisawray.groupie:groupie-viewbinding", version.ref = "groupie" }
jwtdecode = { module = "com.auth0.android:jwtdecode", version.ref = "jwtdecode" }
klaxon = { module = "com.beust:klaxon", version.ref = "klaxon" }
noise = { module = "com.github.paramsen:noise", version.ref = "noise" }
androidx-lifecycle-common-java8 = { module = "androidx.lifecycle:lifecycle-common-java8", version.ref = "androidx-lifecycle" }
androidx-lifecycle-runtime-ktx = { module = "androidx.lifecycle:lifecycle-runtime-ktx", version.ref = "androidx-lifecycle" }
androidx-lifecycle-process = { module = "androidx.lifecycle:lifecycle-process", version.ref = "androidx-lifecycle" }
androidx-lifecycle-viewmodel-ktx = { module = "androidx.lifecycle:lifecycle-viewmodel-ktx", version.ref = "androidx-lifecycle" }
kotlinx-serialization-json = { module = "org.jetbrains.kotlinx:kotlinx-serialization-json", version.ref = "kotlinx-serialization" }
leakcanary-android = { module = "com.squareup.leakcanary:leakcanary-android", version.ref = "leakcanaryAndroid" }
okhttp-lib = { module = "com.squareup.okhttp3:okhttp", version.ref = "okhttp" }
okhttp-coroutines = { module = "com.squareup.okhttp3:okhttp", version.ref = "okhttp" }
protobuf-javalite = { module = "com.google.protobuf:protobuf-javalite", version.ref = "protobufJavalite" }
segmentation-selfie = { module = "com.google.mlkit:segmentation-selfie", version.ref = "segmentationSelfie" }
semver4j = { module = "com.vdurmont:semver4j", version.ref = "semver4j" }
webrtc = { module = "org.difft.android.libraries:android-prefixed", version.ref = "webrtc" }
denoise-filter = { module = "org.difft.android.libraries:denoise-filter", version.ref = "denoiseFilter" }

androidx-annotation = { module = "androidx.annotation:annotation", version = "1.7.1" }
androidx-activity-compose = { module = "androidx.activity:activity-compose", version = "1.9.0" }
androidx-constraintlayout-compose = { module = "androidx.constraintlayout:constraintlayout-compose", version = "1.0.1" }
auto-service-compiler = { module = "com.google.auto.service:auto-service", version.ref = "autoService" }
auto-service-annotations = { module = "com.google.auto.service:auto-service-annotations", version.ref = "autoService" }
coroutines-lib = { module = "org.jetbrains.kotlinx:kotlinx-coroutines-android", version.ref = "coroutines" }
coroutines-test = { module = "org.jetbrains.kotlinx:kotlinx-coroutines-test", version.ref = "coroutines" }
compose-bom = "androidx.compose:compose-bom:2023.08.00"
timber = { module = "com.github.ajalt:timberkt", version = "1.5.1" }

# Lint
lint-lib = { module = "com.android.tools.lint:lint", version.ref = "lint" }
lint-api = { module = "com.android.tools.lint:lint-api", version.ref = "lint" }
lint-checks = { module = "com.android.tools.lint:lint-checks", version.ref = "lint" }
lint-tests = { module = "com.android.tools.lint:lint-tests", version.ref = "lint" }

# Test libs
androidx-test-core = { module = "androidx.test:core", version = "1.5.0" }
androidx-test-junit = { module = "androidx.test.ext:junit", version = "1.1.5" }
espresso = { module = "androidx.test.espresso:espresso-core", version = "3.5.1" }
junit = { module = "junit:junit", version.ref = "junit-lib" }
junitJupiterApi = { module = "org.junit.jupiter:junit-jupiter-api", version.ref = "junit-jupiter" }
junitJupiterEngine = { module = "org.junit.jupiter:junit-jupiter-engine", version.ref = "junit-jupiter" }
okhttp-mockwebserver = { module = "com.squareup.okhttp3:mockwebserver", version.ref = "okhttp" }

# Mockito 5 requires JVM 11.
#noinspection GradleDependency
mockito-core = { module = "org.mockito:mockito-core", version = "4.11.0" }
#noinspection GradleDependency
mockito-kotlin = { module = "org.mockito.kotlin:mockito-kotlin", version = "4.1.0" }
#noinspection GradleDependency
mockito-inline = { module = "org.mockito:mockito-inline", version = "4.11.0" }
byte-buddy = { module = "net.bytebuddy:byte-buddy", version = "1.14.3" }

robolectric = { module = "org.robolectric:robolectric", version = "4.14.1" }
turbine = { module = "app.cash.turbine:turbine", version = "1.0.0" }
appcompat = { group = "androidx.appcompat", name = "appcompat", version.ref = "appcompat" }
material = { group = "com.google.android.material", name = "material", version.ref = "material" }
androidx-ui = { group = "androidx.compose.ui", name = "ui" }
androidx-ui-graphics = { group = "androidx.compose.ui", name = "ui-graphics" }
androidx-ui-tooling = { group = "androidx.compose.ui", name = "ui-tooling" }
androidx-ui-tooling-preview = { group = "androidx.compose.ui", name = "ui-tooling-preview" }
androidx-ui-test-manifest = { group = "androidx.compose.ui", name = "ui-test-manifest" }
androidx-ui-test-junit4 = { group = "androidx.compose.ui", name = "ui-test-junit4" }
androidx-material3 = { group = "androidx.compose.material3", name = "material3" }
lifecycle-process = { group = "androidx.lifecycle", name = "lifecycle-process", version.ref = "lifecycleProcess" }

[plugins]
<|MERGE_RESOLUTION|>--- conflicted
+++ resolved
@@ -1,10 +1,6 @@
 [versions]
-<<<<<<< HEAD
-webrtc = "137.7151.12"
+webrtc = "137.7151.05"
 denoiseFilter = "1.0.4"
-=======
-webrtc = "137.7151.05"
->>>>>>> e430deb4
 
 androidJainSipRi = "1.3.0-91"
 androidx-activity = "1.9.0"
@@ -69,7 +65,7 @@
 protobuf-javalite = { module = "com.google.protobuf:protobuf-javalite", version.ref = "protobufJavalite" }
 segmentation-selfie = { module = "com.google.mlkit:segmentation-selfie", version.ref = "segmentationSelfie" }
 semver4j = { module = "com.vdurmont:semver4j", version.ref = "semver4j" }
-webrtc = { module = "org.difft.android.libraries:android-prefixed", version.ref = "webrtc" }
+webrtc = { module = "io.github.webrtc-sdk:android-prefixed", version.ref = "webrtc" }
 denoise-filter = { module = "org.difft.android.libraries:denoise-filter", version.ref = "denoiseFilter" }
 
 androidx-annotation = { module = "androidx.annotation:annotation", version = "1.7.1" }
