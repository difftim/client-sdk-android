[versions]
<<<<<<< HEAD
webrtc = "137.7151.11"
denoiseFilter = "1.0.4"
=======
webrtc = "137.7151.04"
>>>>>>> 1bce99ba

androidJainSipRi = "1.3.0-91"
androidx-activity = "1.9.0"
androidx-camera = "1.4.2"
androidx-core = "1.13.1"
androidx-fragment = "1.5.1"
androidx-lifecycle = "2.8.0"
audioswitch = "89582c47c9a04c62f90aa5e57251af4800a62c9a"
autoService = '1.0.1'
coroutines = "1.6.0"
dagger = "2.46"
groupie = "2.9.0"
junit-lib = "4.13.2"
junit-jupiter = "5.5.0"
jwtdecode = "2.0.2"
klaxon = "5.5"
kotlinx-serialization = "1.5.0"
leakcanaryAndroid = "2.8.1"
lint = "30.0.1"
okhttp = "4.12.0"
preferenceKtx = "1.2.1"
protobuf = "3.22.0"
protobufJavalite = "3.22.0"
segmentationSelfie = "16.0.0-beta6"
semver4j = "3.1.0"
appcompat = "1.6.1"
material = "1.12.0"
viewpager2 = "1.0.0"
noise = "2.0.0"
lifecycleProcess = "2.8.7"

[libraries]
android-jain-sip-ri = { module = "javax.sip:android-jain-sip-ri", version.ref = "androidJainSipRi" }
androidx-activity-ktx = { module = "androidx.activity:activity-ktx", version.ref = "androidx-activity" }
androidx-camera-core = { module = "androidx.camera:camera-core", version.ref = "androidx-camera" }
androidx-camera-camera2 = { module = "androidx.camera:camera-camera2", version.ref = "androidx-camera" }
androidx-camera-extensions = { module = "androidx.camera:camera-extensions", version.ref = "androidx-camera" }
androidx-camera-lifecycle = { module = "androidx.camera:camera-lifecycle", version.ref = "androidx-camera" }
androidx-camera-video = { module = "androidx.camera:camera-video", version.ref = "androidx-camera" }
androidx-camera-view = { module = "androidx.camera:camera-view", version.ref = "androidx-camera" }
androidx-core = { module = "androidx.core:core", version.ref = "androidx-core" }
androidx-core-ktx = { group = "androidx.core", name = "core-ktx", version.ref = "androidx-core" }
androidx-fragment-ktx = { module = "androidx.fragment:fragment-ktx", version.ref = "androidx-fragment" }
androidx-preference-ktx = { module = "androidx.preference:preference-ktx", version.ref = "preferenceKtx" }
androidx-viewpager2 = { module = "androidx.viewpager2:viewpager2", version.ref = "viewpager2" }
audioswitch = { module = "com.github.davidliu:audioswitch", version.ref = "audioswitch" }
dagger-lib = { module = "com.google.dagger:dagger", version.ref = "dagger" }
dagger-compiler = { module = "com.google.dagger:dagger-compiler", version.ref = "dagger" }
groupie = { module = "com.github.lisawray.groupie:groupie", version.ref = "groupie" }
groupie-viewbinding = { module = "com.github.lisawray.groupie:groupie-viewbinding", version.ref = "groupie" }
jwtdecode = { module = "com.auth0.android:jwtdecode", version.ref = "jwtdecode" }
klaxon = { module = "com.beust:klaxon", version.ref = "klaxon" }
noise = { module = "com.github.paramsen:noise", version.ref = "noise" }
androidx-lifecycle-common-java8 = { module = "androidx.lifecycle:lifecycle-common-java8", version.ref = "androidx-lifecycle" }
androidx-lifecycle-runtime-ktx = { module = "androidx.lifecycle:lifecycle-runtime-ktx", version.ref = "androidx-lifecycle" }
androidx-lifecycle-process = { module = "androidx.lifecycle:lifecycle-process", version.ref = "androidx-lifecycle" }
androidx-lifecycle-viewmodel-ktx = { module = "androidx.lifecycle:lifecycle-viewmodel-ktx", version.ref = "androidx-lifecycle" }
kotlinx-serialization-json = { module = "org.jetbrains.kotlinx:kotlinx-serialization-json", version.ref = "kotlinx-serialization" }
leakcanary-android = { module = "com.squareup.leakcanary:leakcanary-android", version.ref = "leakcanaryAndroid" }
okhttp-lib = { module = "com.squareup.okhttp3:okhttp", version.ref = "okhttp" }
okhttp-coroutines = { module = "com.squareup.okhttp3:okhttp", version.ref = "okhttp" }
protobuf-javalite = { module = "com.google.protobuf:protobuf-javalite", version.ref = "protobufJavalite" }
segmentation-selfie = { module = "com.google.mlkit:segmentation-selfie", version.ref = "segmentationSelfie" }
semver4j = { module = "com.vdurmont:semver4j", version.ref = "semver4j" }
webrtc = { module = "org.difft.android.libraries:android-prefixed", version.ref = "webrtc" }
denoise-filter = { module = "org.difft.android.libraries:denoise-filter", version.ref = "denoiseFilter" }

androidx-annotation = { module = "androidx.annotation:annotation", version = "1.7.1" }
androidx-activity-compose = { module = "androidx.activity:activity-compose", version = "1.9.0" }
androidx-constraintlayout-compose = { module = "androidx.constraintlayout:constraintlayout-compose", version = "1.0.1" }
auto-service-compiler = { module = "com.google.auto.service:auto-service", version.ref = "autoService" }
auto-service-annotations = { module = "com.google.auto.service:auto-service-annotations", version.ref = "autoService" }
coroutines-lib = { module = "org.jetbrains.kotlinx:kotlinx-coroutines-android", version.ref = "coroutines" }
coroutines-test = { module = "org.jetbrains.kotlinx:kotlinx-coroutines-test", version.ref = "coroutines" }
compose-bom = "androidx.compose:compose-bom:2023.08.00"
timber = { module = "com.github.ajalt:timberkt", version = "1.5.1" }

# Lint
lint-lib = { module = "com.android.tools.lint:lint", version.ref = "lint" }
lint-api = { module = "com.android.tools.lint:lint-api", version.ref = "lint" }
lint-checks = { module = "com.android.tools.lint:lint-checks", version.ref = "lint" }
lint-tests = { module = "com.android.tools.lint:lint-tests", version.ref = "lint" }

# Test libs
androidx-test-core = { module = "androidx.test:core", version = "1.5.0" }
androidx-test-junit = { module = "androidx.test.ext:junit", version = "1.1.5" }
espresso = { module = "androidx.test.espresso:espresso-core", version = "3.5.1" }
junit = { module = "junit:junit", version.ref = "junit-lib" }
junitJupiterApi = { module = "org.junit.jupiter:junit-jupiter-api", version.ref = "junit-jupiter" }
junitJupiterEngine = { module = "org.junit.jupiter:junit-jupiter-engine", version.ref = "junit-jupiter" }
okhttp-mockwebserver = { module = "com.squareup.okhttp3:mockwebserver", version.ref = "okhttp" }

# Mockito 5 requires JVM 11.
#noinspection GradleDependency
mockito-core = { module = "org.mockito:mockito-core", version = "4.11.0" }
#noinspection GradleDependency
mockito-kotlin = { module = "org.mockito.kotlin:mockito-kotlin", version = "4.1.0" }
#noinspection GradleDependency
mockito-inline = { module = "org.mockito:mockito-inline", version = "4.11.0" }
byte-buddy = { module = "net.bytebuddy:byte-buddy", version = "1.14.3" }

robolectric = { module = "org.robolectric:robolectric", version = "4.14.1" }
turbine = { module = "app.cash.turbine:turbine", version = "1.0.0" }
appcompat = { group = "androidx.appcompat", name = "appcompat", version.ref = "appcompat" }
material = { group = "com.google.android.material", name = "material", version.ref = "material" }
androidx-ui = { group = "androidx.compose.ui", name = "ui" }
androidx-ui-graphics = { group = "androidx.compose.ui", name = "ui-graphics" }
androidx-ui-tooling = { group = "androidx.compose.ui", name = "ui-tooling" }
androidx-ui-tooling-preview = { group = "androidx.compose.ui", name = "ui-tooling-preview" }
androidx-ui-test-manifest = { group = "androidx.compose.ui", name = "ui-test-manifest" }
androidx-ui-test-junit4 = { group = "androidx.compose.ui", name = "ui-test-junit4" }
androidx-material3 = { group = "androidx.compose.material3", name = "material3" }
lifecycle-process = { group = "androidx.lifecycle", name = "lifecycle-process", version.ref = "lifecycleProcess" }

[plugins]
<|MERGE_RESOLUTION|>--- conflicted
+++ resolved
@@ -1,10 +1,6 @@
 [versions]
-<<<<<<< HEAD
-webrtc = "137.7151.11"
+webrtc = "137.7151.12"
 denoiseFilter = "1.0.4"
-=======
-webrtc = "137.7151.04"
->>>>>>> 1bce99ba
 
 androidJainSipRi = "1.3.0-91"
 androidx-activity = "1.9.0"
