/*
 * Copyright 2024-2025 LiveKit, Inc.
 *
 * Licensed under the Apache License, Version 2.0 (the "License");
 * you may not use this file except in compliance with the License.
 * You may obtain a copy of the License at
 *
 *     http://www.apache.org/licenses/LICENSE-2.0
 *
 * Unless required by applicable law or agreed to in writing, software
 * distributed under the License is distributed on an "AS IS" BASIS,
 * WITHOUT WARRANTIES OR CONDITIONS OF ANY KIND, either express or implied.
 * See the License for the specific language governing permissions and
 * limitations under the License.
 */

package livekit.org.webrtc

import android.content.Context
import android.hardware.camera2.CameraCharacteristics
import android.hardware.camera2.CameraManager
import android.hardware.camera2.CameraMetadata
import android.hardware.camera2.CameraMetadata.CONTROL_VIDEO_STABILIZATION_MODE_OFF
import android.hardware.camera2.CameraMetadata.CONTROL_VIDEO_STABILIZATION_MODE_ON
import android.hardware.camera2.CameraMetadata.LENS_OPTICAL_STABILIZATION_MODE_OFF
import android.hardware.camera2.CameraMetadata.LENS_OPTICAL_STABILIZATION_MODE_ON
import android.hardware.camera2.CaptureRequest
import android.os.Build
import android.os.Build.VERSION
import android.os.Handler
import android.util.Range
import android.util.Size
import android.view.Surface
import androidx.camera.camera2.interop.Camera2CameraInfo
import androidx.camera.camera2.interop.Camera2Interop
import androidx.camera.core.Camera
import androidx.camera.core.CameraSelector
import androidx.camera.core.ExtendableBuilder
import androidx.camera.core.Preview
import androidx.camera.core.Preview.SurfaceProvider
import androidx.camera.core.UseCase
import androidx.camera.core.resolutionselector.ResolutionSelector
import androidx.camera.core.resolutionselector.ResolutionStrategy
import androidx.camera.lifecycle.ProcessCameraProvider
import androidx.core.content.ContextCompat
import androidx.lifecycle.LifecycleOwner
import livekit.org.webrtc.CameraEnumerationAndroid.CaptureFormat
import java.util.concurrent.Executor
import java.util.concurrent.TimeUnit


/**
 * @suppress
 */
@androidx.camera.camera2.interop.ExperimentalCamera2Interop
class CameraXSession
internal constructor(
    private val sessionCallback: CameraSession.CreateSessionCallback,
    private val events: CameraSession.Events,
    private val context: Context,
    private val lifecycleOwner: LifecycleOwner,
    private val surfaceTextureHelper: SurfaceTextureHelper,
    private val cameraId: String,
    private val width: Int,
    private val height: Int,
    private val frameRate: Int,
    private val useCases: Array<out UseCase> = emptyArray(),
) : CameraSession {

    private var state = SessionState.RUNNING
    private var cameraThreadHandler: Handler = surfaceTextureHelper.handler
    private lateinit var cameraProvider: ProcessCameraProvider
    private lateinit var surfaceProvider: SurfaceProvider
    var camera: Camera? = null
        private set
    private var surface: Surface? = null
    private var cameraOrientation: Int = 0
    private var isCameraFrontFacing: Boolean = true
    private var firstFrameReported = false
    private val constructionTimeNs = System.nanoTime()
    private var fpsUnitFactor = 1
    private var captureFormat: CaptureFormat? = null
    private var stabilizationMode = StabilizationMode.NONE
    private var surfaceTextureListener = { frame: VideoFrame ->
        checkIsOnCameraThread()
        if (state != SessionState.RUNNING) {
            Logging.d(TAG, "Texture frame captured but camera is no longer running.")
        } else {
            if (!firstFrameReported) {
                firstFrameReported = true
                val startTimeMs = TimeUnit.NANOSECONDS.toMillis(System.nanoTime() - constructionTimeNs).toInt()
                cameraXStartTimeMsHistogram.addSample(startTimeMs)
            }
            // Undo the mirror that the OS "helps" us with.
            // http://developer.android.com/reference/android/hardware/Camera.html#setDisplayOrientation(int)
            // Also, undo camera orientation, we report it as rotation instead.
            val modifiedFrame = VideoFrame(
                CameraSession.createTextureBufferWithModifiedTransformMatrix(
                    frame.buffer as TextureBufferImpl,
                    isCameraFrontFacing,
                    -cameraOrientation,
                ),
                getFrameOrientation(),
                frame.timestampNs,
            )
            events.onFrameCaptured(this@CameraXSession, modifiedFrame)
            modifiedFrame.release()
        }
    }

    private val cameraDevice: CameraDeviceId
        get() {
            val cameraManager = context.getSystemService(Context.CAMERA_SERVICE) as CameraManager
            return findCamera(cameraManager, cameraId)
                ?: throw IllegalArgumentException("Camera ID $cameraId not found")
        }

    init {
        cameraThreadHandler.post {
            start()
        }
    }

    private fun start() {
        checkIsOnCameraThread()
        Logging.d(TAG, "start")
        surfaceTextureHelper.startListening(surfaceTextureListener)
        openCamera()
    }

    override fun stop() {
        Logging.d(TAG, "Stop cameraX session on camera $cameraId")
        checkIsOnCameraThread()
        if (state != SessionState.STOPPED) {
            val stopStartTime = System.nanoTime()
            state = SessionState.STOPPED
            stopInternal()
            val stopTimeMs = TimeUnit.NANOSECONDS.toMillis(System.nanoTime() - stopStartTime).toInt()
            cameraXStopTimeMsHistogram.addSample(stopTimeMs)
        }
    }

    private fun openCamera() {
        checkIsOnCameraThread()
        Logging.d(TAG, "Opening camera $cameraId")
        events.onCameraOpening()
        val cameraProviderFuture = ProcessCameraProvider.getInstance(context)
        val helperExecutor = Executor { command ->
            surfaceTextureHelper.handler.let {
                if (it.looper.thread.isAlive) {
                    it.post(command)
                }
            }
        }
        cameraProviderFuture.addListener(
            {
                // Used to bind the lifecycle of cameras to the lifecycle owner
                cameraProvider = cameraProviderFuture.get()
                obtainCameraConfiguration()

                surfaceTextureHelper.setTextureSize(captureFormat?.width ?: width, captureFormat?.height ?: height)

                surface = Surface(surfaceTextureHelper.surfaceTexture)
                surfaceProvider = SurfaceProvider { request ->
                    surface?.let {
                        request.provideSurface(it, helperExecutor) { }
                    } ?: request.willNotProvideSurface()
                }

                // Select camera by ID
                val cameraSelector = CameraSelector.Builder()
                    .addCameraFilter { cameraInfo -> cameraInfo.filter { Camera2CameraInfo.from(it).cameraId == cameraDevice.deviceId } }
                    .build()

                try {
                    ContextCompat.getMainExecutor(context).execute {
                        // Preview
                        val preview = Preview.Builder()
                            .setResolutionSelector(
                                ResolutionSelector.Builder()
                                    .setResolutionStrategy(
                                        ResolutionStrategy(
                                            Size(captureFormat?.width ?: width, captureFormat?.height ?: height),
                                            ResolutionStrategy.FALLBACK_RULE_CLOSEST_HIGHER_THEN_LOWER,
                                        ),
                                    )
                                    .build(),
                            )
                            .applyCameraSettings()
                            .build()
                            .also {
                                it.setSurfaceProvider(surfaceProvider)
                            }

                        // Unbind use cases before rebinding
                        cameraProvider.unbindAll()

                        // Bind use cases to camera
                        camera = cameraProvider.bindToLifecycle(
                            lifecycleOwner,
                            cameraSelector,
                            preview,
                            *useCases,
                        )

                        cameraThreadHandler.post {
                            sessionCallback.onDone(this@CameraXSession)
                        }
                    }
                } catch (e: Exception) {
                    reportError("Failed to open camera: $e")
                }
            },
            helperExecutor,
        )
    }

<<<<<<< HEAD
    private fun setImageAnalysis() = ImageAnalysis.Builder()
        .setResolutionSelector(
            ResolutionSelector.Builder()
                .setResolutionStrategy(ResolutionStrategy(Size(captureFormat?.width ?: width, captureFormat?.height ?: height), ResolutionStrategy.FALLBACK_RULE_NONE)).build(),
        )
        .setBackpressureStrategy(ImageAnalysis.STRATEGY_KEEP_ONLY_LATEST).apply {
            val cameraExtender = Camera2Interop.Extender(this)
            captureFormat?.let { captureFormat ->
                cameraExtender.setCaptureRequestOption(
                    CaptureRequest.CONTROL_AE_TARGET_FPS_RANGE,
                    Range(
                        captureFormat.framerate.min / fpsUnitFactor,
                        captureFormat.framerate.max / fpsUnitFactor,
                    ),
                )
                cameraExtender.setCaptureRequestOption(CaptureRequest.CONTROL_AE_MODE, CaptureRequest.CONTROL_AE_MODE_ON)
                cameraExtender.setCaptureRequestOption(CaptureRequest.CONTROL_AE_LOCK, false)
                when (stabilizationMode) {
                    StabilizationMode.OPTICAL -> {
                        cameraExtender.setCaptureRequestOption(CaptureRequest.LENS_OPTICAL_STABILIZATION_MODE, LENS_OPTICAL_STABILIZATION_MODE_ON)
                        cameraExtender.setCaptureRequestOption(CaptureRequest.CONTROL_VIDEO_STABILIZATION_MODE, CONTROL_VIDEO_STABILIZATION_MODE_OFF)
                    }
=======
    private fun <T> ExtendableBuilder<T>.applyCameraSettings(): ExtendableBuilder<T> {
        val cameraExtender = Camera2Interop.Extender(this)
>>>>>>> dea81817

        cameraDevice.physicalId?.let { physicalId ->
            if (Build.VERSION.SDK_INT >= Build.VERSION_CODES.P) {
                cameraExtender.setPhysicalCameraId(physicalId)
            }
        }

        val captureFormat = this@CameraXSession.captureFormat ?: return this
        cameraExtender.setCaptureRequestOption(
            CaptureRequest.CONTROL_AE_TARGET_FPS_RANGE,
            Range(
                captureFormat.framerate.min / fpsUnitFactor,
                captureFormat.framerate.max / fpsUnitFactor,
            ),
        )
        cameraExtender.setCaptureRequestOption(CaptureRequest.CONTROL_AE_MODE, CaptureRequest.CONTROL_AE_MODE_ON)
        cameraExtender.setCaptureRequestOption(CaptureRequest.CONTROL_AE_LOCK, false)
        when (stabilizationMode) {
            StabilizationMode.OPTICAL -> {
                cameraExtender.setCaptureRequestOption(CaptureRequest.LENS_OPTICAL_STABILIZATION_MODE, LENS_OPTICAL_STABILIZATION_MODE_ON)
                cameraExtender.setCaptureRequestOption(CaptureRequest.CONTROL_VIDEO_STABILIZATION_MODE, CONTROL_VIDEO_STABILIZATION_MODE_OFF)
            }

            StabilizationMode.VIDEO -> {
                cameraExtender.setCaptureRequestOption(CaptureRequest.CONTROL_VIDEO_STABILIZATION_MODE, CONTROL_VIDEO_STABILIZATION_MODE_ON)
                cameraExtender.setCaptureRequestOption(CaptureRequest.LENS_OPTICAL_STABILIZATION_MODE, LENS_OPTICAL_STABILIZATION_MODE_OFF)
            }

            else -> {
            }
        }
        return this
    }

    private fun stopInternal() {
        Logging.d(TAG, "Stop internal")
        checkIsOnCameraThread()
        surfaceTextureHelper.stopListening()

        if (surface != null) {
            surface!!.release()
            surface = null
        }

        ContextCompat.getMainExecutor(context).execute {
            cameraProvider.unbindAll()
            cameraThreadHandler.postAtFrontOfQueue {
                events.onCameraClosed(this)
                Logging.d(TAG, "Stop done")
            }
        }
    }

    private fun reportError(error: String) {
        checkIsOnCameraThread()
        Logging.e(TAG, "Error: $error")
        val startFailure = camera == null && state != SessionState.STOPPED
        state = SessionState.STOPPED
        stopInternal()
        if (startFailure) {
            sessionCallback.onFailure(CameraSession.FailureType.ERROR, error)
        } else {
            events.onCameraError(this, error)
        }
    }

    private fun obtainCameraConfiguration() {
        val camera = cameraProvider.availableCameraInfos.map { Camera2CameraInfo.from(it) }.first { it.cameraId == cameraDevice.deviceId }

        cameraOrientation = camera.getCameraCharacteristic(CameraCharacteristics.SENSOR_ORIENTATION) ?: -1
        isCameraFrontFacing = camera.getCameraCharacteristic(CameraCharacteristics.LENS_FACING) == CameraMetadata.LENS_FACING_FRONT

        findCaptureFormat(camera)
        findStabilizationMode(camera)
    }

    private fun findCaptureFormat(camera: Camera2CameraInfo) {
        val fpsRanges = camera.getCameraCharacteristic(CameraCharacteristics.CONTROL_AE_AVAILABLE_TARGET_FPS_RANGES)
        fpsUnitFactor = Camera2Enumerator.getFpsUnitFactor(fpsRanges)
        val framerateRanges = Camera2Enumerator.convertFramerates(fpsRanges, fpsUnitFactor)
        val sizes = CameraXEnumerator.getSupportedSizes(camera)
        Logging.d(TAG, "Available preview sizes: $sizes")
        Logging.d(TAG, "Available fps ranges: $framerateRanges")
        if (framerateRanges.isEmpty() || sizes.isEmpty()) {
            reportError("No supported capture formats.")
            return
        }
        val bestFpsRange = CameraEnumerationAndroid.getClosestSupportedFramerateRange(framerateRanges, frameRate)
        val bestSize = CameraEnumerationAndroid.getClosestSupportedSize(sizes, width, height)
        CameraEnumerationAndroid.reportCameraResolution(cameraXResolutionHistogram, bestSize)
        captureFormat = CaptureFormat(bestSize.width, bestSize.height, bestFpsRange)
        Logging.d(TAG, "Using capture format: $captureFormat")
    }

    private fun findStabilizationMode(camera: Camera2CameraInfo) {
        val availableOpticalStabilization: IntArray? = camera.getCameraCharacteristic(CameraCharacteristics.LENS_INFO_AVAILABLE_OPTICAL_STABILIZATION)
        if (availableOpticalStabilization?.contains(LENS_OPTICAL_STABILIZATION_MODE_ON) == true) {
            stabilizationMode = StabilizationMode.OPTICAL
        } else {
            val availableVideoStabilization: IntArray? = camera.getCameraCharacteristic(CameraCharacteristics.LENS_INFO_AVAILABLE_OPTICAL_STABILIZATION)
            if (availableVideoStabilization?.contains(CONTROL_VIDEO_STABILIZATION_MODE_ON) == true) {
                stabilizationMode = StabilizationMode.VIDEO
            }
        }
    }

    private fun checkIsOnCameraThread() {
        check(Thread.currentThread() === cameraThreadHandler.looper.thread) { "Wrong thread" }
    }

    private fun getFrameOrientation(): Int {
        var rotation = CameraSession.getDeviceOrientation(context)
        if (!isCameraFrontFacing) {
            rotation = 360 - rotation
        }
        return (cameraOrientation + rotation) % 360
    }

    private data class CameraDeviceId(val deviceId: String, val physicalId: String?)

    private fun findCamera(
        cameraManager: CameraManager,
        deviceId: String,
    ): CameraDeviceId? {
        for (id in cameraManager.cameraIdList) {
            // First check if deviceId is a direct logical camera ID
            if (id == deviceId) return CameraDeviceId(id, null)

            // Then check if deviceId is a physical camera ID in a logical camera
            if (VERSION.SDK_INT >= Build.VERSION_CODES.P) {
                val characteristic = cameraManager.getCameraCharacteristics(id)

                for (physicalId in characteristic.physicalCameraIds) {
                    if (deviceId == physicalId) {
                        return CameraDeviceId(id, physicalId)
                    }
                }
            }
        }
        return null
    }

    companion object {
        private const val TAG = "CameraXSession"
        private val cameraXStartTimeMsHistogram = Histogram.createCounts("WebRTC.Android.CameraX.StartTimeMs", 1, 10000, 50)
        private val cameraXStopTimeMsHistogram = Histogram.createCounts("WebRTC.Android.CameraX.StopTimeMs", 1, 10000, 50)
        private val cameraXResolutionHistogram = Histogram.createEnumeration("WebRTC.Android.CameraX.Resolution", CameraEnumerationAndroid.COMMON_RESOLUTIONS.size)
    }

    internal enum class SessionState {
        RUNNING, STOPPED
    }

    internal enum class StabilizationMode {
        OPTICAL, VIDEO, NONE
    }
}<|MERGE_RESOLUTION|>--- conflicted
+++ resolved
@@ -181,7 +181,7 @@
                                     .setResolutionStrategy(
                                         ResolutionStrategy(
                                             Size(captureFormat?.width ?: width, captureFormat?.height ?: height),
-                                            ResolutionStrategy.FALLBACK_RULE_CLOSEST_HIGHER_THEN_LOWER,
+                                            ResolutionStrategy.FALLBACK_RULE_NONE,
                                         ),
                                     )
                                     .build(),
@@ -215,33 +215,8 @@
         )
     }
 
-<<<<<<< HEAD
-    private fun setImageAnalysis() = ImageAnalysis.Builder()
-        .setResolutionSelector(
-            ResolutionSelector.Builder()
-                .setResolutionStrategy(ResolutionStrategy(Size(captureFormat?.width ?: width, captureFormat?.height ?: height), ResolutionStrategy.FALLBACK_RULE_NONE)).build(),
-        )
-        .setBackpressureStrategy(ImageAnalysis.STRATEGY_KEEP_ONLY_LATEST).apply {
-            val cameraExtender = Camera2Interop.Extender(this)
-            captureFormat?.let { captureFormat ->
-                cameraExtender.setCaptureRequestOption(
-                    CaptureRequest.CONTROL_AE_TARGET_FPS_RANGE,
-                    Range(
-                        captureFormat.framerate.min / fpsUnitFactor,
-                        captureFormat.framerate.max / fpsUnitFactor,
-                    ),
-                )
-                cameraExtender.setCaptureRequestOption(CaptureRequest.CONTROL_AE_MODE, CaptureRequest.CONTROL_AE_MODE_ON)
-                cameraExtender.setCaptureRequestOption(CaptureRequest.CONTROL_AE_LOCK, false)
-                when (stabilizationMode) {
-                    StabilizationMode.OPTICAL -> {
-                        cameraExtender.setCaptureRequestOption(CaptureRequest.LENS_OPTICAL_STABILIZATION_MODE, LENS_OPTICAL_STABILIZATION_MODE_ON)
-                        cameraExtender.setCaptureRequestOption(CaptureRequest.CONTROL_VIDEO_STABILIZATION_MODE, CONTROL_VIDEO_STABILIZATION_MODE_OFF)
-                    }
-=======
     private fun <T> ExtendableBuilder<T>.applyCameraSettings(): ExtendableBuilder<T> {
         val cameraExtender = Camera2Interop.Extender(this)
->>>>>>> dea81817
 
         cameraDevice.physicalId?.let { physicalId ->
             if (Build.VERSION.SDK_INT >= Build.VERSION_CODES.P) {
