/*
 * Copyright 2023-2025 LiveKit, Inc.
 *
 * Licensed under the Apache License, Version 2.0 (the "License");
 * you may not use this file except in compliance with the License.
 * You may obtain a copy of the License at
 *
 *     http://www.apache.org/licenses/LICENSE-2.0
 *
 * Unless required by applicable law or agreed to in writing, software
 * distributed under the License is distributed on an "AS IS" BASIS,
 * WITHOUT WARRANTIES OR CONDITIONS OF ANY KIND, either express or implied.
 * See the License for the specific language governing permissions and
 * limitations under the License.
 */

package io.livekit.android.room.participant

import android.Manifest
import android.content.Context
import android.content.Intent
import androidx.annotation.CheckResult
import androidx.annotation.VisibleForTesting
import com.google.protobuf.ByteString
import com.vdurmont.semver4j.Semver
import dagger.assisted.Assisted
import dagger.assisted.AssistedFactory
import dagger.assisted.AssistedInject
import io.livekit.android.audio.ScreenAudioCapturer
import io.livekit.android.dagger.CapabilitiesGetter
import io.livekit.android.dagger.InjectionNames
import io.livekit.android.events.ParticipantEvent
import io.livekit.android.room.ConnectionState
import io.livekit.android.room.DefaultsManager
import io.livekit.android.room.RTCEngine
import io.livekit.android.room.Room
import io.livekit.android.room.TrackBitrateInfo
import io.livekit.android.room.datastream.outgoing.OutgoingDataStreamManager
import io.livekit.android.room.isSVCCodec
import io.livekit.android.room.rpc.RpcManager
import io.livekit.android.room.track.DataPublishReliability
import io.livekit.android.room.track.LocalAudioTrack
import io.livekit.android.room.track.LocalAudioTrackOptions
import io.livekit.android.room.track.LocalScreencastVideoTrack
import io.livekit.android.room.track.LocalTrackPublication
import io.livekit.android.room.track.LocalVideoTrack
import io.livekit.android.room.track.LocalVideoTrackOptions
import io.livekit.android.room.track.Track
import io.livekit.android.room.track.TrackException
import io.livekit.android.room.track.TrackPublication
import io.livekit.android.room.track.VideoCaptureParameter
import io.livekit.android.room.track.VideoCodec
import io.livekit.android.room.track.VideoEncoding
import io.livekit.android.room.track.screencapture.ScreenCaptureParams
import io.livekit.android.room.util.EncodingUtils
import io.livekit.android.rpc.RpcError
import io.livekit.android.util.LKLog
import io.livekit.android.util.byteLength
import io.livekit.android.util.flow
import io.livekit.android.webrtc.sortVideoCodecPreferences
import kotlinx.coroutines.CoroutineDispatcher
import kotlinx.coroutines.Job
import kotlinx.coroutines.async
import kotlinx.coroutines.coroutineScope
import kotlinx.coroutines.delay
import kotlinx.coroutines.launch
import kotlinx.coroutines.suspendCancellableCoroutine
import kotlinx.coroutines.sync.Mutex
import kotlinx.coroutines.sync.withLock
import livekit.LivekitModels
import livekit.LivekitModels.AudioTrackFeature
import livekit.LivekitModels.Codec
import livekit.LivekitModels.DataPacket
import livekit.LivekitModels.TrackInfo
import livekit.LivekitRtc
import livekit.LivekitRtc.AddTrackRequest
import livekit.LivekitRtc.SimulcastCodec
import livekit.org.webrtc.EglBase
import livekit.org.webrtc.PeerConnectionFactory
import livekit.org.webrtc.RtpParameters
import livekit.org.webrtc.RtpTransceiver
import livekit.org.webrtc.RtpTransceiver.RtpTransceiverInit
import livekit.org.webrtc.SurfaceTextureHelper
import livekit.org.webrtc.VideoCapturer
import livekit.org.webrtc.VideoProcessor
import java.util.Collections
import java.util.UUID
import javax.inject.Named
import kotlin.coroutines.resume
import kotlin.math.max
import kotlin.math.min
import kotlin.time.Duration
import kotlin.time.Duration.Companion.milliseconds
import kotlin.time.Duration.Companion.seconds

class LocalParticipant
@AssistedInject
internal constructor(
    @Assisted
    internal var dynacast: Boolean,
    internal val engine: RTCEngine,
    private val peerConnectionFactory: PeerConnectionFactory,
    private val context: Context,
    private val eglBase: EglBase,
    private val screencastVideoTrackFactory: LocalScreencastVideoTrack.Factory,
    private val videoTrackFactory: LocalVideoTrack.Factory,
    private val audioTrackFactory: LocalAudioTrack.Factory,
    private val defaultsManager: DefaultsManager,
    @Named(InjectionNames.DISPATCHER_DEFAULT)
    coroutineDispatcher: CoroutineDispatcher,
    @Named(InjectionNames.SENDER)
    private val capabilitiesGetter: CapabilitiesGetter,
    private val outgoingDataStreamManager: OutgoingDataStreamManager,
) : Participant(Sid(""), null, coroutineDispatcher),
    OutgoingDataStreamManager by outgoingDataStreamManager,
    RpcManager {

    var audioTrackCaptureDefaults: LocalAudioTrackOptions by defaultsManager::audioTrackCaptureDefaults
    var audioTrackPublishDefaults: AudioTrackPublishDefaults by defaultsManager::audioTrackPublishDefaults
    var videoTrackCaptureDefaults: LocalVideoTrackOptions by defaultsManager::videoTrackCaptureDefaults
    var videoTrackPublishDefaults: VideoTrackPublishDefaults by defaultsManager::videoTrackPublishDefaults
    var screenShareTrackCaptureDefaults: LocalVideoTrackOptions by defaultsManager::screenShareTrackCaptureDefaults
    var screenShareTrackPublishDefaults: VideoTrackPublishDefaults by defaultsManager::screenShareTrackPublishDefaults

    private var republishes: List<LocalTrackPublication>? = null
    private val localTrackPublications
        get() = trackPublications.values
            .mapNotNull { it as? LocalTrackPublication }
            .toList()

    private val jobs = mutableMapOf<Any, Job>()

    private val rpcHandlers = Collections.synchronizedMap(mutableMapOf<String, RpcHandler>()) // methodName to handler
    private val pendingAcks = Collections.synchronizedMap(mutableMapOf<String, PendingRpcAck>()) // requestId to pending ack
    private val pendingResponses = Collections.synchronizedMap(mutableMapOf<String, PendingRpcResponse>()) // requestId to pending response

    // For ensuring that only one caller can execute setTrackEnabled at a time.
    // Without it, there's a potential to create multiple of the same source,
    // Camera has deadlock issues with multiple CameraCapturers trying to activate/stop.
    private val sourcePubLocks = Track.Source.entries.associateWith { Mutex() }

    internal val enabledPublishVideoCodecs = Collections.synchronizedList(mutableListOf<Codec>())

    private var defaultAudioTrack: LocalAudioTrack? = null
    private var defaultVideoTrack: LocalVideoTrack? = null

    /**
     * Returns the default audio track, or creates one if it doesn't exist.
     * @exception SecurityException will be thrown if [Manifest.permission.RECORD_AUDIO] permission is missing.
     */
    fun getOrCreateDefaultAudioTrack(): LocalAudioTrack {
        return defaultAudioTrack ?: createAudioTrack().also {
            defaultAudioTrack = it
        }
    }

    /**
     * Returns the default video track, or creates one if it doesn't exist.
     * @exception SecurityException will be thrown if [Manifest.permission.CAMERA] permission is missing.
     */
    fun getOrCreateDefaultVideoTrack(): LocalVideoTrack {
        return defaultVideoTrack ?: createVideoTrack().also {
            defaultVideoTrack = it
        }
    }

    /**
     * Creates an audio track, recording audio through the microphone with the given [options].
     *
     * @param name The name of the track.
     * @param options The capture options to use for this track, or [Room.audioTrackCaptureDefaults] if none is passed.
     * @exception SecurityException will be thrown if [Manifest.permission.RECORD_AUDIO] permission is missing.
     */
    fun createAudioTrack(
        name: String = "",
        options: LocalAudioTrackOptions = audioTrackCaptureDefaults,
    ): LocalAudioTrack {
        return LocalAudioTrack.createTrack(context, peerConnectionFactory, options, audioTrackFactory, name)
    }

    /**
     * Creates a video track, recording video through the supplied [capturer].
     *
     * This method will call [VideoCapturer.initialize] and handle the lifecycle of
     * [SurfaceTextureHelper].
     *
     * @param name The name of the track.
     * @param capturer The capturer to use for this track.
     * @param options The capture options to use for this track, or [Room.videoTrackCaptureDefaults] if none is passed.
     * @param videoProcessor A video processor to attach to this track that can modify the frames before publishing.
     */
    fun createVideoTrack(
        name: String = "",
        capturer: VideoCapturer,
        options: LocalVideoTrackOptions = videoTrackCaptureDefaults.copy(),
        videoProcessor: VideoProcessor? = null,
    ): LocalVideoTrack {
        return LocalVideoTrack.createTrack(
            peerConnectionFactory = peerConnectionFactory,
            context = context,
            name = name,
            capturer = capturer,
            options = options,
            rootEglBase = eglBase,
            trackFactory = videoTrackFactory,
            videoProcessor = videoProcessor,
        )
    }

    /**
     * Creates a video track, recording video through the camera with the given [options].
     *
     * Note: If using this in conjunction with [setCameraEnabled], ensure that your created
     * camera track is published first before using [setCameraEnabled]. Otherwise, the LiveKit
     * SDK will attempt to create its own camera track to manage, and will cause issues since
     * generally only one camera session can be active at a time.
     *
     * @param name The name of the track
     * @param options The capture options to use for this track, or [Room.videoTrackCaptureDefaults] if none is passed.
     * @param videoProcessor A video processor to attach to this track that can modify the frames before publishing.
     * @exception SecurityException will be thrown if [Manifest.permission.CAMERA] permission is missing.
     */
    fun createVideoTrack(
        name: String = "",
        options: LocalVideoTrackOptions = videoTrackCaptureDefaults.copy(),
        videoProcessor: VideoProcessor? = null,
    ): LocalVideoTrack {
        return LocalVideoTrack.createCameraTrack(
            peerConnectionFactory,
            context,
            name,
            options,
            eglBase,
            videoTrackFactory,
            videoProcessor = videoProcessor,
        )
    }

    /**
     * Creates a screencast video track.
     *
     * @param name The name of the track.
     * @param mediaProjectionPermissionResultData The resultData returned from launching
     * [MediaProjectionManager.createScreenCaptureIntent()](https://developer.android.com/reference/android/media/projection/MediaProjectionManager#createScreenCaptureIntent()).
     * @param options The capture options to use for this track, or [Room.screenShareTrackCaptureDefaults] if none is passed.
     * @param videoProcessor A video processor to attach to this track that can modify the frames before publishing.
     */
    fun createScreencastTrack(
        name: String = "",
        mediaProjectionPermissionResultData: Intent,
        options: LocalVideoTrackOptions = screenShareTrackCaptureDefaults.copy(),
        videoProcessor: VideoProcessor? = null,
        onStop: (Track) -> Unit,
    ): LocalScreencastVideoTrack {
        val screencastOptions = options.copy(isScreencast = true)
        return LocalScreencastVideoTrack.createTrack(
            mediaProjectionPermissionResultData,
            peerConnectionFactory,
            context,
            name,
            screencastOptions,
            eglBase,
            screencastVideoTrackFactory,
            videoProcessor,
            onStop,
        )
    }

    override fun getTrackPublication(source: Track.Source): LocalTrackPublication? {
        return super.getTrackPublication(source) as? LocalTrackPublication
    }

    override fun getTrackPublicationByName(name: String): LocalTrackPublication? {
        return super.getTrackPublicationByName(name) as? LocalTrackPublication
    }

    /**
     * If set to enabled, creates and publishes a camera video track if not already done, and starts the camera.
     *
     * If set to disabled, mutes and stops the camera.
     *
     * This will use capture and publish default options from [Room].
     *
     * @see Room.videoTrackCaptureDefaults
     * @see Room.videoTrackPublishDefaults
     * @return true if the change was successful, or false if it failed.
     */
    @Throws(TrackException.PublishException::class)
    suspend fun setCameraEnabled(enabled: Boolean): Boolean {
        return setTrackEnabled(Track.Source.CAMERA, enabled)
    }

    /**
     * If set to enabled, creates and publishes a microphone audio track if not already done, and unmutes the mic.
     *
     * If set to disabled, mutes the mic.
     *
     * This will use capture and publish default options from [Room].
     *
     * @see Room.audioTrackCaptureDefaults
     * @see Room.audioTrackPublishDefaults
     * @return true if the change was successful, or false if it failed.
     */
    @Throws(TrackException.PublishException::class)
<<<<<<< HEAD
    suspend fun setMicrophoneEnabled(enabled: Boolean, publishMuted: Boolean = false) {
        setTrackEnabled(Track.Source.MICROPHONE, enabled, publishMuted = publishMuted)
=======
    suspend fun setMicrophoneEnabled(enabled: Boolean): Boolean {
        return setTrackEnabled(Track.Source.MICROPHONE, enabled)
>>>>>>> dea81817
    }

    /**
     * If set to enabled, creates and publishes a screenshare video track.
     *
     * If set to disabled, unpublishes the screenshare video track.
     *
     * This will use capture and publish default options from [Room].
     *
     * For screenshare audio, a [ScreenAudioCapturer] can be used.
     *
     * @param screenCaptureParams When enabling the screenshare, this must be provided with
     * [ScreenCaptureParams.mediaProjectionPermissionResultData] containing resultData returned from launching
     * [MediaProjectionManager.createScreenCaptureIntent()](https://developer.android.com/reference/android/media/projection/MediaProjectionManager#createScreenCaptureIntent()).
     * @throws IllegalArgumentException if attempting to enable screenshare without [mediaProjectionPermissionResultData]
     * @see Room.screenShareTrackCaptureDefaults
     * @see Room.screenShareTrackPublishDefaults
     * @see ScreenAudioCapturer
     * @return true if the change was successful, or false if it failed.
     */
    @Throws(TrackException.PublishException::class)
    suspend fun setScreenShareEnabled(
        enabled: Boolean,
        screenCaptureParams: ScreenCaptureParams? = null,
    ): Boolean {
        return setTrackEnabled(Track.Source.SCREEN_SHARE, enabled, screenCaptureParams)
    }

    private suspend fun setTrackEnabled(
        source: Track.Source,
        enabled: Boolean,
<<<<<<< HEAD
        mediaProjectionPermissionResultData: Intent? = null,
        publishMuted: Boolean = false,
    ) {
=======
        screenCaptureParams: ScreenCaptureParams? = null,
    ): Boolean {
        var success = false
>>>>>>> dea81817
        val pubLock = sourcePubLocks[source]!!
        pubLock.withLock {
            val pub = getTrackPublication(source)
            if (enabled) {
                if (pub != null) {
                    // Publication exists, just unmute the existing track.
                    pub.muted = false
                    if (source == Track.Source.CAMERA && pub.track is LocalVideoTrack) {
                        (pub.track as? LocalVideoTrack)?.startCapture()
                    }
                    success = true
                } else {
                    // Not published yet, create the default track and publish.
                    when (source) {
                        Track.Source.CAMERA -> {
                            val track = getOrCreateDefaultVideoTrack()
                            track.start()
                            track.startCapture()
                            if (!publishVideoTrack(track)) {
                                track.stopCapture()
                                track.stop()
                            } else {
                                success = true
                            }
                        }

                        Track.Source.MICROPHONE -> {
                            val track = getOrCreateDefaultAudioTrack()
                            track.prewarm()
<<<<<<< HEAD
                            publishAudioTrack(track, publishMuted = publishMuted)
=======
                            track.start()
                            if (!publishAudioTrack(track)) {
                                track.stop()
                                track.stopPrewarm()
                            } else {
                                success = true
                            }
>>>>>>> dea81817
                        }

                        Track.Source.SCREEN_SHARE -> {
                            if (screenCaptureParams == null) {
                                throw IllegalArgumentException("Media Projection params is required to create a screen share track.")
                            }
                            val track =
                                createScreencastTrack(mediaProjectionPermissionResultData = screenCaptureParams.mediaProjectionPermissionResultData) {
                                    unpublishTrack(it)
                                    screenCaptureParams.onStop?.invoke()
                                }
                            track.startForegroundService(screenCaptureParams.notificationId, screenCaptureParams.notification)
                            track.startCapture()
                            if (!publishVideoTrack(track, options = VideoTrackPublishOptions(null, screenShareTrackPublishDefaults))) {
                                screenCaptureParams.onStop?.invoke()
                                track.apply {
                                    stopCapture()
                                    stop()
                                    dispose()
                                }
                            } else {
                                success = true
                            }
                        }

                        else -> {
                            LKLog.w { "Attempting to enable an unknown source, ignoring." }
                        }
                    }
                }
            } else {
                pub?.track?.let { track ->
                    // screenshare cannot be muted, unpublish instead
                    if (pub.source == Track.Source.SCREEN_SHARE) {
                        unpublishTrack(track)
                    } else {
                        pub.muted = true

                        // Release camera session so other apps can use.
                        if (pub.source == Track.Source.CAMERA && track is LocalVideoTrack) {
                            track.stopCapture()
                        }
                    }
                }
                success = true
            }
            return@withLock
        }

        return success
    }

    /**
     * Publishes an audio track.
     *
     * @param track The track to publish.
     * @param options The publish options to use, or [Room.audioTrackPublishDefaults] if none is passed.
     */
    suspend fun publishAudioTrack(
        track: LocalAudioTrack,
        options: AudioTrackPublishOptions = AudioTrackPublishOptions(
            null,
            audioTrackPublishDefaults,
        ).copy(preconnect = defaultsManager.isPrerecording),
        publishListener: PublishListener? = null,
<<<<<<< HEAD
        publishMuted: Boolean = false,
    ) {
=======
    ): Boolean {
>>>>>>> dea81817
        val encodings = listOf(
            RtpParameters.Encoding(null, true, null).apply {
                if (options.audioBitrate != null && options.audioBitrate > 0) {
                    maxBitrateBps = options.audioBitrate
                }
            },
        )

        if (publishMuted) {
            track.stopPrewarm()
            track.enabled = false
        }

        val publication = publishTrackImpl(
            track = track,
            options = options,
            requestConfig = {
                disableDtx = !options.dtx
                disableRed = !options.red
                addAllAudioFeatures(options.getFeaturesList())
                source = options.source?.toProto() ?: LivekitModels.TrackSource.MICROPHONE
                muted = !track.enabled
            },
            encodings = encodings,
            publishListener = publishListener,
        )

        if (publication != null) {
            val job = scope.launch {
                track::features.flow.collect {
                    engine.updateLocalAudioTrack(publication.sid, it + options.getFeaturesList())
                }
            }
            jobs[publication] = job
        }

        return publication != null
    }

    /**
     * Publishes an video track.
     *
     * @param track The track to publish.
     * @param options The publish options to use, or [Room.videoTrackPublishDefaults] if none is passed.
     */
    suspend fun publishVideoTrack(
        track: LocalVideoTrack,
        options: VideoTrackPublishOptions = VideoTrackPublishOptions(null, videoTrackPublishDefaults),
        publishListener: PublishListener? = null,
    ): Boolean {
        @Suppress("NAME_SHADOWING") var options = options

        synchronized(enabledPublishVideoCodecs) {
            if (enabledPublishVideoCodecs.isNotEmpty()) {
                if (enabledPublishVideoCodecs.none { allowedCodec -> allowedCodec.mime.mimeTypeToVideoCodec() == options.videoCodec }) {
                    val oldCodec = options.videoCodec
                    val newCodec = enabledPublishVideoCodecs
                        .firstOrNull { it.mime.mimeTypeToVideoCodec() != null }
                        ?.mime?.mimeTypeToVideoCodec()

                    if (newCodec != null) {
                        LKLog.w { "$oldCodec not enabled on server, falling back to supported codec $newCodec" }
                        options = options.copy(videoCodec = newCodec)
                    }
                }
            }
        }

        val isSVC = isSVCCodec(options.videoCodec)

        if (isSVC) {
            dynacast = true

            // Ensure backup codec and scalability for svc codecs.
            if (options.backupCodec == null) {
                options = options.copy(backupCodec = BackupVideoCodec())
            }
            if (options.scalabilityMode == null) {
                options = options.copy(scalabilityMode = "L3T3_KEY")
            }
        }
        val encodings = computeVideoEncodings(track.dimensions, options)
        val videoLayers =
            EncodingUtils.videoLayersFromEncodings(track.dimensions.width, track.dimensions.height, encodings, isSVC)

        return publishTrackImpl(
            track = track,
            options = options,
            requestConfig = {
                width = track.dimensions.width
                height = track.dimensions.height
                source = options.source?.toProto() ?: if (track.options.isScreencast) {
                    LivekitModels.TrackSource.SCREEN_SHARE
                } else {
                    LivekitModels.TrackSource.CAMERA
                }
                addAllLayers(videoLayers)

                addSimulcastCodecs(
                    with(SimulcastCodec.newBuilder()) {
                        codec = options.videoCodec
                        cid = track.rtcTrack.id()
                        build()
                    },
                )
                // set up backup codec
                if (options.backupCodec?.codec != null && options.videoCodec != options.backupCodec?.codec) {
                    addSimulcastCodecs(
                        with(SimulcastCodec.newBuilder()) {
                            codec = options.backupCodec!!.codec
                            cid = ""
                            build()
                        },
                    )
                }
            },
            encodings = encodings,
            publishListener = publishListener,
        ) != null
    }

    private fun hasPermissionsToPublish(source: Track.Source): Boolean {
        val permissions = this.permissions
        if (permissions == null) {
            LKLog.w { "No permissions present for publishing track." }
            return false
        }
        val canPublish = permissions.canPublish
        val canPublishSources = permissions.canPublishSources

        val sourceAllowed = canPublishSources.contains(source)

        if (canPublish && (canPublishSources.isEmpty() || sourceAllowed)) {
            return true
        }

        LKLog.w { "insufficient permissions to publish" }
        return false
    }

    /**
     * @throws TrackException.PublishException thrown when the publish fails. see [TrackException.PublishException.message] for details.
     * @return true if the track publish was successful.
     */
    private suspend fun publishTrackImpl(
        track: Track,
        options: TrackPublishOptions,
        requestConfig: AddTrackRequest.Builder.() -> Unit,
        encodings: List<RtpParameters.Encoding> = emptyList(),
        publishListener: PublishListener? = null,
    ): LocalTrackPublication? {
        fun onPublishFailure(e: TrackException.PublishException, triggerEvent: Boolean = true) {
            publishListener?.onPublishFailure(e)
            if (triggerEvent) {
                eventBus.postEvent(ParticipantEvent.LocalTrackPublicationFailed(this, track, e), scope)
            }
        }

        val addTrackRequestBuilder = AddTrackRequest.newBuilder().apply {
            this.requestConfig()
        }

        val trackSource = Track.Source.fromProto(addTrackRequestBuilder.source ?: LivekitModels.TrackSource.UNRECOGNIZED)
        if (!hasPermissionsToPublish(trackSource)) {
            val exception = TrackException.PublishException("Failed to publish track, insufficient permissions")
            onPublishFailure(exception)
            throw exception
        }

        @Suppress("NAME_SHADOWING") var options = options

        @Suppress("NAME_SHADOWING") var encodings = encodings

        if (localTrackPublications.any { it.track == track }) {
            onPublishFailure(TrackException.PublishException("Track has already been published"), triggerEvent = false)
            return null
        }

        if (engine.connectionState == ConnectionState.DISCONNECTED) {
            onPublishFailure(TrackException.PublishException("Not connected!"))
            return null
        }

        val cid = try {
            track.rtcTrack.id()
        } catch (e: Exception) {
            onPublishFailure(TrackException.PublishException("Failed to get track id", e))
            return null
        }

        // For fast publish, we can negotiate PC and request add track at the same time
        suspend fun negotiate() {
            if (this.engine.publisher == null) {
                throw IllegalStateException("publisher is not configured yet!")
            }

            val transInit = RtpTransceiverInit(
                RtpTransceiver.RtpTransceiverDirection.SEND_ONLY,
                listOf(this.sid.value),
                encodings,
            )
            val transceiver = engine.createSenderTransceiver(track.rtcTrack, transInit)

            when (track) {
                is LocalVideoTrack -> track.transceiver = transceiver
                is LocalAudioTrack -> track.transceiver = transceiver
                else -> {
                    throw IllegalArgumentException("Trying to publish a non local track of type ${track.javaClass}")
                }
            }

            if (transceiver == null) {
                val exception = TrackException.PublishException("null sender returned from peer connection")
                onPublishFailure(exception)
                throw exception
            }

            track.statsGetter = engine.createStatsGetter(transceiver.sender)

            val finalOptions = options
            // Handle trackBitrates
            if (encodings.isNotEmpty()) {
                if (finalOptions is VideoTrackPublishOptions && isSVCCodec(finalOptions.videoCodec) && encodings.firstOrNull()?.maxBitrateBps != null) {
                    engine.registerTrackBitrateInfo(
                        cid = cid,
                        TrackBitrateInfo(
                            codec = finalOptions.videoCodec,
                            maxBitrate = (encodings.first().maxBitrateBps?.div(1000) ?: 0).toLong(),
                        ),
                    )
                }
            }

            if (finalOptions is VideoTrackPublishOptions) {
                // Set preferred video codec order
                transceiver.sortVideoCodecPreferences(finalOptions.videoCodec, capabilitiesGetter)
                (track as LocalVideoTrack).codec = finalOptions.videoCodec

                val rtpParameters = transceiver.sender.parameters
                rtpParameters.degradationPreference = finalOptions.degradationPreference
                transceiver.sender.parameters = rtpParameters
            }

            // PublisherTransportObserver.onRenegotiationNeeded() gets triggered automatically
            // so no need to call negotiate manually.
        }

        suspend fun requestAddTrack(): TrackInfo? {
            return try {
                engine.addTrack(
                    cid = cid,
                    name = options.name ?: track.name,
                    kind = track.kind.toProto(),
                    stream = options.stream,
                    builder = addTrackRequestBuilder,
                )
            } catch (e: Exception) {
                onPublishFailure(TrackException.PublishException("Failed to publish track", e))
                null
            }
        }

        val trackInfo: TrackInfo?
        if (enabledPublishVideoCodecs.isNotEmpty()) {
            // Can simultaneous publish and negotiate.
            // codec is pre-verified in publishVideoTrack
            trackInfo = coroutineScope {
                val negotiateJob = launch { negotiate() }
                val publishJob = async { requestAddTrack() }

                negotiateJob.join()
                return@coroutineScope publishJob.await()
            }
        } else {
            // legacy path.
            trackInfo = requestAddTrack()
            if (trackInfo != null) {
                if (options is VideoTrackPublishOptions) {
                    // server might not support the codec the client has requested, in that case, fallback
                    // to a supported codec
                    val primaryCodecMime = trackInfo.codecsList.firstOrNull()?.mimeType

                    if (primaryCodecMime != null) {
                        val updatedCodec = primaryCodecMime.mimeTypeToVideoCodec()
                        if (updatedCodec != null && updatedCodec != options.videoCodec) {
                            LKLog.d { "falling back to server selected codec: $updatedCodec" }
                            options = options.copy(videoCodec = updatedCodec)

                            // recompute encodings since bitrates/etc could have changed
                            encodings = computeVideoEncodings((track as LocalVideoTrack).dimensions, options)
                        }
                    }
                }

                negotiate()
            }
        }

        return if (trackInfo != null) {
            val publication = LocalTrackPublication(
                info = trackInfo,
                track = track,
                participant = this,
                options = options,
            )
            addTrackPublication(publication)
            LKLog.v { "add track publication $publication" }

            publishListener?.onPublishSuccess(publication)
            internalListener?.onTrackPublished(publication, this)
            eventBus.postEvent(ParticipantEvent.LocalTrackPublished(this, publication), scope)
            publication
        } else {
            null
        }
    }

    private fun computeVideoEncodings(
        dimensions: Track.Dimensions,
        options: VideoTrackPublishOptions,
    ): List<RtpParameters.Encoding> {
        val (width, height) = dimensions
        var encoding = options.videoEncoding
        val simulcast = options.simulcast
        val scalabilityMode = options.scalabilityMode

        if ((encoding == null && !simulcast) || width == 0 || height == 0) {
            return emptyList()
        }

        if (encoding == null) {
            encoding = EncodingUtils.determineAppropriateEncoding(width, height)
            LKLog.d { "using video encoding: $encoding" }
        }

        val encodings = mutableListOf<RtpParameters.Encoding>()

        if (scalabilityMode != null && isSVCCodec(options.videoCodec)) {
            val rtpEncoding = encoding.toRtpEncoding()
            rtpEncoding.scalabilityMode = scalabilityMode
            encodings.add(rtpEncoding)
            return encodings
        } else if (simulcast) {
            val presets = EncodingUtils.presetsForResolution(width, height)
            val midPreset = presets[1]
            val lowPreset = presets[0]

            fun addEncoding(videoEncoding: VideoEncoding, scale: Double) {
                if (scale < 1.0) {
                    LKLog.w { "Discarding encoding with a scale < 1.0: $scale." }
                    return
                }
                if (encodings.size >= EncodingUtils.VIDEO_RIDS.size) {
                    throw IllegalStateException("Attempting to add more encodings than we have rids for!")
                }
                // encodings is mutable, so this will grab next available rid
                val rid = EncodingUtils.VIDEO_RIDS[encodings.size]
                encodings.add(videoEncoding.toRtpEncoding(rid, scale))
            }

            // if resolution is high enough, we send both h and q res.
            // otherwise only send h
            val size = max(width, height)
            val maxFps = encoding.maxFps
            fun calculateScaleDown(captureParam: VideoCaptureParameter): Double {
                val targetSize = max(captureParam.width, captureParam.height)
                return size / targetSize.toDouble()
            }
            if (size >= 960) {
                val lowScale = calculateScaleDown(lowPreset.capture)
                val midScale = calculateScaleDown(midPreset.capture)

                addEncoding(lowPreset.encoding.copy(maxFps = min(lowPreset.encoding.maxFps, maxFps)), lowScale)
                addEncoding(midPreset.encoding.copy(maxFps = min(midPreset.encoding.maxFps, maxFps)), midScale)
            } else {
                val lowScale = calculateScaleDown(lowPreset.capture)
                addEncoding(lowPreset.encoding.copy(maxFps = min(lowPreset.encoding.maxFps, maxFps)), lowScale)
            }
            addEncoding(encoding, 1.0)
        } else {
            encodings.add(encoding.toRtpEncoding())
        }

        // Make largest size at front. addTransceiver seems to fail if ordered from smallest to largest.
        encodings.reverse()
        return encodings
    }

    private fun computeTrackBackupOptionsAndEncodings(
        track: LocalVideoTrack,
        videoCodec: VideoCodec,
        options: VideoTrackPublishOptions,
    ): Pair<VideoTrackPublishOptions, List<RtpParameters.Encoding>>? {
        if (!options.hasBackupCodec()) {
            return null
        }

        if (videoCodec.codecName != options.backupCodec?.codec) {
            LKLog.w { "Server requested different codec than specified backup. server: $videoCodec, specified: ${options.backupCodec?.codec}" }
        }

        val backupOptions = options.copy(
            videoCodec = videoCodec.codecName,
            videoEncoding = options.backupCodec!!.encoding,
        )
        val backupEncodings = computeVideoEncodings(track.dimensions, backupOptions)
        return backupOptions to backupEncodings
    }

    /**
     * Control who can subscribe to LocalParticipant's published tracks.
     *
     * By default, all participants can subscribe. This allows fine-grained control over
     * who is able to subscribe at a participant and track level.
     *
     * Note: if access is given at a track-level (i.e. both [allParticipantsAllowed] and
     * [ParticipantTrackPermission.allTracksAllowed] are false), any newer published tracks
     * will not grant permissions to any participants and will require a subsequent
     * permissions update to allow subscription.
     *
     * @param allParticipantsAllowed Allows all participants to subscribe all tracks.
     *  Takes precedence over [participantTrackPermissions] if set to true.
     *  By default this is set to true.
     * @param participantTrackPermissions Full list of individual permissions per
     *  participant/track. Any omitted participants will not receive any permissions.
     */
    fun setTrackSubscriptionPermissions(
        allParticipantsAllowed: Boolean,
        participantTrackPermissions: List<ParticipantTrackPermission> = emptyList(),
    ) {
        engine.updateSubscriptionPermissions(allParticipantsAllowed, participantTrackPermissions)
    }

    /**
     * Unpublish a track.
     *
     * @param stopOnUnpublish if true, stops the track after unpublishing the track. Defaults to true.
     */
    fun unpublishTrack(track: Track, stopOnUnpublish: Boolean = true) {
        val publication = localTrackPublications.firstOrNull { it.track == track }
        if (publication === null) {
            LKLog.d { "this track was never published." }
            return
        }

        val publicationJob = jobs[publication]
        if (publicationJob != null) {
            publicationJob.cancel()
            jobs.remove(publicationJob)
        }

        val sid = publication.sid
        trackPublications = trackPublications.toMutableMap().apply { remove(sid) }

        if (engine.connectionState == ConnectionState.CONNECTED) {
            engine.removeTrack(track.rtcTrack)
        }
        if (stopOnUnpublish) {
            track.stop()
        }
        internalListener?.onTrackUnpublished(publication, this)
        eventBus.postEvent(ParticipantEvent.LocalTrackUnpublished(this, publication), scope)
    }

    /**
     * Publish a new data payload to the room. Data will be forwarded to each participant in the room.
     * Each payload must not exceed 15k in size
     *
     * @param data payload to send
     * @param reliability for delivery guarantee, use RELIABLE. for fastest delivery without guarantee, use LOSSY
     * @param topic the topic under which the message was published
     * @param identities list of participant identities to deliver the payload, null to deliver to everyone
     *
     * @return A [Result] that succeeds if the publish succeeded, or a failure containing the exception.
     */
    @Suppress("unused")
    @CheckResult
    suspend fun publishData(
        data: ByteArray,
        reliability: DataPublishReliability = DataPublishReliability.RELIABLE,
        topic: String? = null,
        identities: List<Identity>? = null,
    ): Result<Unit> {
        if (data.size > RTCEngine.MAX_DATA_PACKET_SIZE) {
            throw IllegalArgumentException("cannot publish data larger than " + RTCEngine.MAX_DATA_PACKET_SIZE)
        }

        val kind = when (reliability) {
            DataPublishReliability.RELIABLE -> DataPacket.Kind.RELIABLE
            DataPublishReliability.LOSSY -> DataPacket.Kind.LOSSY
        }
        val packetBuilder = LivekitModels.UserPacket.newBuilder().apply {
            payload = ByteString.copyFrom(data)
            participantSid = sid.value
            if (topic != null) {
                setTopic(topic)
            }
            if (identities != null) {
                addAllDestinationIdentities(identities.map { it.value })
            }
        }
        val dataPacket = DataPacket.newBuilder()
            .setUser(packetBuilder)
            .setKind(kind)
            .build()

        return engine.sendData(dataPacket)
    }

    /**
     * This suspend function allows you to publish DTMF (Dual-Tone Multi-Frequency)
     * signals within a LiveKit room. The `publishDtmf` function constructs a
     * SipDTMF message using the provided code and digit, then encapsulates it
     * in a DataPacket before sending it via the engine.
     *
     * @param code an integer representing the DTMF signal code
     * @param digit the string representing the DTMF digit (e.g., "1", "#", "*")
     *
     * @return A [Result] that succeeds if the publish succeeded, or a failure containing the exception.
     */

    @Suppress("unused")
    @CheckResult
    suspend fun publishDtmf(
        code: Int,
        digit: String,
    ): Result<Unit> {
        val sipDTMF = LivekitModels.SipDTMF.newBuilder().setCode(code)
            .setDigit(digit)
            .build()

        val dataPacket = LivekitModels.DataPacket.newBuilder()
            .setSipDtmf(sipDTMF)
            .setKind(LivekitModels.DataPacket.Kind.RELIABLE)
            .build()

        return engine.sendData(dataPacket)
    }

    /**
     * Establishes the participant as a receiver for calls of the specified RPC method.
     * Will overwrite any existing callback for the same method.
     *
     * Example:
     * ```kt
     * room.localParticipant.registerRpcMethod("greet") { (requestId, callerIdentity, payload, responseTimeout) ->
     *     Log.i("TAG", "Received greeting from ${callerIdentity}: ${payload}")
     *
     *     // Return a string
     *     "Hello, ${callerIdentity}!"
     * }
     * ```
     *
     * The handler receives an [RpcInvocationData] with the following parameters:
     * - `requestId`: A unique identifier for this RPC request
     * - `callerIdentity`: The identity of the RemoteParticipant who initiated the RPC call
     * - `payload`: The data sent by the caller (as a string)
     * - `responseTimeout`: The maximum time available to return a response
     *
     * The handler should return a string.
     * If unable to respond within [RpcInvocationData.responseTimeout], the request will result in an error on the caller's side.
     *
     * You may throw errors of type [RpcError] with a string `message` in the handler,
     * and they will be received on the caller's side with the message intact.
     * Other errors thrown in your handler will not be transmitted as-is, and will instead arrive to the caller as `1500` ("Application Error").
     *
     * @param method The name of the indicated RPC method
     * @param handler Will be invoked when an RPC request for this method is received
     * @see RpcHandler
     * @see RpcInvocationData
     * @see performRpc
     */
    override suspend fun registerRpcMethod(
        method: String,
        handler: RpcHandler,
    ) {
        this.rpcHandlers[method] = handler
    }

    /**
     * Unregisters a previously registered RPC method.
     *
     * @param method The name of the RPC method to unregister
     */
    override fun unregisterRpcMethod(
        method: String,
    ) {
        this.rpcHandlers.remove(method)
    }

    internal fun handleDataPacket(packet: DataPacket) {
        when {
            packet.hasRpcRequest() -> {
                val rpcRequest = packet.rpcRequest
                scope.launch {
                    handleIncomingRpcRequest(
                        callerIdentity = Identity(packet.participantIdentity),
                        requestId = rpcRequest.id,
                        method = rpcRequest.method,
                        payload = rpcRequest.payload,
                        responseTimeout = rpcRequest.responseTimeoutMs.toUInt().toLong().milliseconds,
                        version = rpcRequest.version,
                    )
                }
            }

            packet.hasRpcResponse() -> {
                val rpcResponse = packet.rpcResponse
                var payload: String? = null
                var error: RpcError? = null

                if (rpcResponse.hasPayload()) {
                    payload = rpcResponse.payload
                } else if (rpcResponse.hasError()) {
                    error = RpcError.fromProto(rpcResponse.error)
                }
                handleIncomingRpcResponse(
                    requestId = rpcResponse.requestId,
                    payload = payload,
                    error = error,
                )
            }

            packet.hasRpcAck() -> {
                val rpcAck = packet.rpcAck
                handleIncomingRpcAck(rpcAck.requestId)
            }
        }
    }

    /**
     * Initiate an RPC call to a remote participant
     * @param destinationIdentity The identity of the destination participant.
     * @param method The method name to call.
     * @param payload The payload to pass to the method.
     * @param responseTimeout Timeout for receiving a response after initial connection.
     *      Defaults to 10000. Max value of UInt.MAX_VALUE milliseconds.
     * @return The response payload.
     * @throws RpcError on failure. Details in [RpcError.message].
     */
    override suspend fun performRpc(
        destinationIdentity: Identity,
        method: String,
        payload: String,
        responseTimeout: Duration,
    ): String = coroutineScope {
        val maxRoundTripLatency = 2.seconds

        if (payload.byteLength() > RTCEngine.MAX_DATA_PACKET_SIZE) {
            throw RpcError.BuiltinRpcError.REQUEST_PAYLOAD_TOO_LARGE.create()
        }

        val serverVersion = engine.serverVersion
            ?: throw RpcError.BuiltinRpcError.SEND_FAILED.create(data = "Not connected.")

        if (serverVersion < Semver("1.8.0")) {
            throw RpcError.BuiltinRpcError.UNSUPPORTED_SERVER.create()
        }

        val requestId = UUID.randomUUID().toString()

        val result = publishRpcRequest(
            destinationIdentity = destinationIdentity,
            requestId = requestId,
            method = method,
            payload = payload,
            responseTimeout = responseTimeout - maxRoundTripLatency,
        )

        if (result.isFailure) {
            val exception = result.exceptionOrNull() as? RpcError
                ?: RpcError.BuiltinRpcError.SEND_FAILED.create(data = "Error while sending rpc request.", cause = result.exceptionOrNull())
            throw exception
        }

        val responsePayload = suspendCancellableCoroutine { continuation ->
            var ackTimeoutJob: Job? = null
            var responseTimeoutJob: Job? = null

            fun cleanup() {
                ackTimeoutJob?.cancel()
                responseTimeoutJob?.cancel()
                pendingAcks.remove(requestId)
                pendingResponses.remove(requestId)
            }

            continuation.invokeOnCancellation { cleanup() }

            ackTimeoutJob = launch {
                delay(maxRoundTripLatency)
                val receivedAck = pendingAcks.remove(requestId) == null
                if (!receivedAck) {
                    pendingResponses.remove(requestId)
                    continuation.cancel(RpcError.BuiltinRpcError.CONNECTION_TIMEOUT.create())
                }
            }
            pendingAcks[requestId] = PendingRpcAck(
                participantIdentity = destinationIdentity,
                onResolve = { ackTimeoutJob.cancel() },
            )

            responseTimeoutJob = launch {
                delay(responseTimeout)
                val receivedResponse = pendingResponses.remove(requestId) == null
                if (!receivedResponse) {
                    continuation.cancel(RpcError.BuiltinRpcError.RESPONSE_TIMEOUT.create())
                }
            }

            pendingResponses[requestId] = PendingRpcResponse(
                participantIdentity = destinationIdentity,
                onResolve = { payload, error ->
                    if (pendingAcks.containsKey(requestId)) {
                        LKLog.i { "RPC response received before ack, id: $requestId" }
                    }
                    cleanup()

                    if (error != null) {
                        continuation.cancel(error)
                    } else {
                        continuation.resume(payload ?: "")
                    }
                },
            )
        }
        return@coroutineScope responsePayload
    }

    @CheckResult
    private suspend fun rpcSendData(dataPacket: DataPacket): Result<Unit> {
        val result = engine.sendData(dataPacket)

        return if (result.isFailure) {
            Result.failure(RpcError.BuiltinRpcError.SEND_FAILED.create(cause = result.exceptionOrNull()))
        } else {
            result
        }
    }

    @CheckResult
    private suspend fun publishRpcRequest(
        destinationIdentity: Identity,
        requestId: String,
        method: String,
        payload: String,
        responseTimeout: Duration = 10.seconds,
    ): Result<Unit> {
        if (payload.byteLength() > RTCEngine.MAX_DATA_PACKET_SIZE) {
            throw IllegalArgumentException("cannot publish data larger than " + RTCEngine.MAX_DATA_PACKET_SIZE)
        }

        val dataPacket = with(DataPacket.newBuilder()) {
            addDestinationIdentities(destinationIdentity.value)
            kind = DataPacket.Kind.RELIABLE
            rpcRequest = with(LivekitModels.RpcRequest.newBuilder()) {
                this.id = requestId
                this.method = method
                this.payload = payload
                this.responseTimeoutMs = responseTimeout.inWholeMilliseconds.toUInt().toInt()
                this.version = RpcManager.RPC_VERSION
                build()
            }
            build()
        }

        return rpcSendData(dataPacket)
    }

    @CheckResult
    private suspend fun publishRpcResponse(
        destinationIdentity: Identity,
        requestId: String,
        payload: String?,
        error: RpcError?,
    ): Result<Unit> {
        if (payload.byteLength() > RTCEngine.MAX_DATA_PACKET_SIZE) {
            throw IllegalArgumentException("cannot publish data larger than " + RTCEngine.MAX_DATA_PACKET_SIZE)
        }

        val dataPacket = with(DataPacket.newBuilder()) {
            addDestinationIdentities(destinationIdentity.value)
            kind = DataPacket.Kind.RELIABLE
            rpcResponse = with(LivekitModels.RpcResponse.newBuilder()) {
                this.requestId = requestId
                if (error != null) {
                    this.error = error.toProto()
                } else {
                    this.payload = payload ?: ""
                }
                build()
            }
            build()
        }

        return rpcSendData(dataPacket)
    }

    @CheckResult
    private suspend fun publishRpcAck(
        destinationIdentity: Identity,
        requestId: String,
    ): Result<Unit> {
        val dataPacket = with(DataPacket.newBuilder()) {
            addDestinationIdentities(destinationIdentity.value)
            kind = DataPacket.Kind.RELIABLE
            rpcAck = with(LivekitModels.RpcAck.newBuilder()) {
                this.requestId = requestId
                build()
            }
            build()
        }

        return rpcSendData(dataPacket)
    }

    private fun handleIncomingRpcAck(requestId: String) {
        val handler = this.pendingAcks.remove(requestId)
        if (handler != null) {
            handler.onResolve()
        } else {
            LKLog.e { "Ack received for unexpected RPC request, id = $requestId" }
        }
    }

    private fun handleIncomingRpcResponse(
        requestId: String,
        payload: String?,
        error: RpcError?,
    ) {
        val handler = this.pendingResponses.remove(requestId)
        if (handler != null) {
            handler.onResolve(payload, error)
        } else {
            LKLog.e { "Response received for unexpected RPC request, id = $requestId" }
        }
    }

    private suspend fun handleIncomingRpcRequest(
        callerIdentity: Identity,
        requestId: String,
        method: String,
        payload: String,
        responseTimeout: Duration,
        version: Int,
    ) {
        publishRpcAck(callerIdentity, requestId).also { result ->
            if (result.isFailure) {
                LKLog.w(result.exceptionOrNull()) { "Error sending ack for request $requestId." }
                return
            }
        }

        if (version != RpcManager.RPC_VERSION) {
            publishRpcResponse(
                destinationIdentity = callerIdentity,
                requestId = requestId,
                payload = null,
                error = RpcError.BuiltinRpcError.UNSUPPORTED_VERSION.create(),
            ).also { result ->
                if (result.isFailure) {
                    LKLog.w(result.exceptionOrNull()) { "Error sending error response for request $requestId." }
                }
            }

            return
        }

        val handler = this.rpcHandlers[method]

        if (handler == null) {
            publishRpcResponse(
                destinationIdentity = callerIdentity,
                requestId = requestId,
                payload = null,
                error = RpcError.BuiltinRpcError.UNSUPPORTED_METHOD.create(),
            ).also { result ->
                if (result.isFailure) {
                    LKLog.w(result.exceptionOrNull()) { "Error sending error response for request $requestId." }
                }
            }

            return
        }

        var responseError: RpcError? = null
        var responsePayload: String? = null

        try {
            val response = handler.invoke(
                RpcInvocationData(
                    requestId = requestId,
                    callerIdentity = callerIdentity,
                    payload = payload,
                    responseTimeout = responseTimeout,
                ),
            )

            if (response.byteLength() > RTCEngine.MAX_DATA_PACKET_SIZE) {
                responseError = RpcError.BuiltinRpcError.RESPONSE_PAYLOAD_TOO_LARGE.create()
                LKLog.w { "RPC Response payload too large for $method" }
            } else {
                responsePayload = response
            }
        } catch (e: Exception) {
            if (e is RpcError) {
                responseError = e
            } else {
                LKLog.w(e) { "Uncaught error returned by RPC handler for $method. Returning APPLICATION_ERROR instead." }
                responseError = RpcError.BuiltinRpcError.APPLICATION_ERROR.create()
            }
        }

        publishRpcResponse(
            destinationIdentity = callerIdentity,
            requestId = requestId,
            payload = responsePayload,
            error = responseError,
        ).also { result ->
            if (result.isFailure) {
                LKLog.w(result.exceptionOrNull()) { "Error sending error response for request $requestId." }
            }
        }
    }

    internal fun handleParticipantDisconnect(identity: Identity) {
        synchronized(pendingAcks) {
            val acksIterator = pendingAcks.iterator()
            while (acksIterator.hasNext()) {
                val (_, ack) = acksIterator.next()
                if (ack.participantIdentity == identity) {
                    acksIterator.remove()
                }
            }
        }

        synchronized(pendingResponses) {
            val responsesIterator = pendingResponses.iterator()
            while (responsesIterator.hasNext()) {
                val (_, response) = responsesIterator.next()
                if (response.participantIdentity == identity) {
                    responsesIterator.remove()
                    response.onResolve(null, RpcError.BuiltinRpcError.RECIPIENT_DISCONNECTED.create())
                }
            }
        }
    }

    /**
     * @suppress
     */
    @VisibleForTesting
    override fun updateFromInfo(info: LivekitModels.ParticipantInfo) {
        super.updateFromInfo(info)

        // detect tracks that have mute status mismatched on server
        for (ti in info.tracksList) {
            val publication = this.trackPublications[ti.sid] as? LocalTrackPublication ?: continue
            val localMuted = publication.muted
            if (ti.muted != localMuted) {
                engine.updateMuteStatus(sid.value, localMuted)
            }
        }
    }

    /**
     * Updates the metadata of the local participant.  Changes will not be reflected until the
     * server responds confirming the update.
     * Note: this requires `CanUpdateOwnMetadata` permission encoded in the token.
     * @param metadata
     */
    fun updateMetadata(metadata: String) {
        this.engine.client.sendUpdateLocalMetadata(metadata, name)
    }

    /**
     * Updates the name of the local participant. Changes will not be reflected until the
     * server responds confirming the update.
     * Note: this requires `CanUpdateOwnMetadata` permission encoded in the token.
     * @param name
     */
    fun updateName(name: String) {
        this.engine.client.sendUpdateLocalMetadata(metadata, name)
    }

    /**
     * Set or update participant attributes. It will make updates only to keys that
     * are present in [attributes], and will not override others.
     *
     * To delete a value, set the value to an empty string.
     *
     * Note: this requires `canUpdateOwnMetadata` permission.
     * @param attributes attributes to update
     */
    fun updateAttributes(attributes: Map<String, String>) {
        this.engine.client.sendUpdateLocalMetadata(metadata, name, attributes)
    }

    internal fun onRemoteMuteChanged(trackSid: String, muted: Boolean) {
        val pub = trackPublications[trackSid]
        pub?.muted = muted
    }

    internal fun handleSubscribedQualityUpdate(subscribedQualityUpdate: LivekitRtc.SubscribedQualityUpdate) {
        if (!dynacast) {
            return
        }

        val trackSid = subscribedQualityUpdate.trackSid
        val subscribedCodecs = subscribedQualityUpdate.subscribedCodecsList
        val qualities = subscribedQualityUpdate.subscribedQualitiesList
        val pub = trackPublications[trackSid] as? LocalTrackPublication ?: return
        val track = pub.track as? LocalVideoTrack ?: return
        val options = pub.options as? VideoTrackPublishOptions ?: return

        if (subscribedCodecs.isNotEmpty()) {
            val newCodecs = track.setPublishingCodecs(subscribedCodecs)
            for (codec in newCodecs) {
                if (isBackupCodec(codec.codecName)) {
                    LKLog.d { "publish $codec for $trackSid" }
                    publishAdditionalCodecForTrack(track, codec, options)
                }
            }
        }
        if (qualities.isNotEmpty()) {
            track.setPublishingLayers(qualities)
        }
    }

    private fun publishAdditionalCodecForTrack(track: LocalVideoTrack, codec: VideoCodec, options: VideoTrackPublishOptions) {
        val existingPublication = trackPublications[track.sid] ?: run {
            LKLog.w { "attempting to publish additional codec for non-published track?!" }
            return
        }

        val result = computeTrackBackupOptionsAndEncodings(track, codec, options) ?: run {
            LKLog.i { "backup codec has been disabled, ignoring request to add additional codec for track" }
            return
        }
        val (newOptions, newEncodings) = result
        val simulcastTrack = track.addSimulcastTrack(codec, newEncodings)

        val transceiverInit = RtpTransceiverInit(
            RtpTransceiver.RtpTransceiverDirection.SEND_ONLY,
            listOf(this.sid.value),
            newEncodings,
        )

        scope.launch {
            val transceiver = engine.createSenderTransceiver(track.rtcTrack, transceiverInit)
            if (transceiver == null) {
                LKLog.w { "couldn't create new transceiver! $codec" }
                return@launch
            }
            val trackRequest = AddTrackRequest.newBuilder().apply {
                sid = existingPublication.sid
                muted = !track.enabled
                source = existingPublication.source.toProto()
                addSimulcastCodecs(
                    with(SimulcastCodec.newBuilder()) {
                        this@with.codec = codec.codecName
                        this@with.cid = transceiver.sender.id()
                        build()
                    },
                )
                addAllLayers(
                    EncodingUtils.videoLayersFromEncodings(
                        track.dimensions.width,
                        track.dimensions.height,
                        newEncodings,
                        isSVCCodec(codec.codecName),
                    ),
                )
            }
            val negotiateJob = launch {
                transceiver.sortVideoCodecPreferences(newOptions.videoCodec, capabilitiesGetter)
                simulcastTrack.sender = transceiver.sender

                engine.negotiatePublisher()
            }
            val publishJob = async {
                engine.addTrack(
                    cid = simulcastTrack.rtcTrack.id(),
                    name = existingPublication.name,
                    kind = existingPublication.kind.toProto(),
                    stream = options.stream,
                    builder = trackRequest,
                )
            }
            negotiateJob.join()
            try {
                val trackInfo = publishJob.await()
                LKLog.d { "published $codec for track ${track.sid}, $trackInfo" }
            } catch (e: Exception) {
                LKLog.w(e) { "exception when publishing $codec for track ${track.sid}" }
            }
        }
    }

    internal fun handleLocalTrackUnpublished(unpublishedResponse: LivekitRtc.TrackUnpublishedResponse) {
        val pub = trackPublications[unpublishedResponse.trackSid]
        val track = pub?.track
        if (track == null) {
            LKLog.w { "Received unpublished track response for unknown or non-published track: ${unpublishedResponse.trackSid}" }
            return
        }

        unpublishTrack(track)
    }

    internal fun prepareForFullReconnect() {
        val pubs = localTrackPublications.toList() // creates a copy, so is safe from the following removal.

        // Only set the first time we start a full reconnect.
        if (republishes == null) {
            republishes = pubs
        }

        trackPublications = trackPublications.toMutableMap().apply { clear() }

        for (publication in pubs) {
            internalListener?.onTrackUnpublished(publication, this)
            eventBus.postEvent(ParticipantEvent.LocalTrackUnpublished(this, publication), scope)
        }
    }

    internal suspend fun republishTracks() {
        val publish = republishes?.toList() ?: emptyList()
        republishes = null

        for (pub in publish) {
            val track = pub.track ?: continue
            unpublishTrack(track, false)
            // Cannot publish muted tracks.
            if (!pub.muted) {
                val success = when (track) {
                    is LocalAudioTrack -> publishAudioTrack(track, pub.options as AudioTrackPublishOptions, null)
                    is LocalVideoTrack -> publishVideoTrack(track, pub.options as VideoTrackPublishOptions, null)
                    else -> throw IllegalStateException("LocalParticipant has a non local track publish?")
                }
                if (!success) {
                    track.stop()
                }
            }
        }
    }

    internal fun onLocalTrackSubscribed(publication: LocalTrackPublication) {
        if (!trackPublications.containsKey(publication.sid)) {
            LKLog.w { "Could not find local track publication for subscribed event " }
            return
        }

        eventBus.postEvent(ParticipantEvent.LocalTrackSubscribed(this, publication), scope)
    }

    internal fun setEnabledPublishCodecs(codecs: List<Codec>) {
        synchronized(enabledPublishVideoCodecs) {
            enabledPublishVideoCodecs.clear()
            enabledPublishVideoCodecs.addAll(
                codecs.filter { codec ->
                    codec.mime.split('/')
                        .takeIf { it.isNotEmpty() }
                        ?.get(0)
                        ?.lowercase() == "video"
                },
            )
        }
    }

    /**
     * @suppress
     */
    fun cleanup() {
        for (pub in trackPublications.values) {
            val track = pub.track

            if (track != null) {
                track.stop()
                unpublishTrack(track, stopOnUnpublish = false)

                // We have the original track object reference, meaning we own it. Dispose here.
                try {
                    track.dispose()
                } catch (e: Exception) {
                    LKLog.d(e) { "Exception thrown when cleaning up local participant track $pub:" }
                }
            }
        }
        defaultAudioTrack?.dispose()
        defaultAudioTrack = null
        defaultVideoTrack?.dispose()
        defaultVideoTrack = null
    }

    /**
     * @suppress
     */
    override fun dispose() {
        cleanup()
        enabledPublishVideoCodecs.clear()
        super.dispose()
    }

    interface PublishListener {
        fun onPublishSuccess(publication: TrackPublication) {}
        fun onPublishFailure(exception: Exception) {}
    }

    @AssistedFactory
    interface Factory {
        fun create(dynacast: Boolean): LocalParticipant
    }
}

internal fun LocalParticipant.publishTracksInfo(): List<LivekitRtc.TrackPublishedResponse> {
    return trackPublications.values.mapNotNull { trackPub ->
        val track = trackPub.track ?: return@mapNotNull null

        LivekitRtc.TrackPublishedResponse.newBuilder()
            .setCid(track.rtcTrack.id())
            .setTrack(trackPub.trackInfo)
            .build()
    }
}

interface TrackPublishOptions {
    /**
     * The name of the track.
     */
    val name: String?

    /**
     * The source of a track, camera, microphone or screen.
     */
    val source: Track.Source?

    /**
     * The stream name for the track. Audio and video tracks with the same stream
     * name will be placed in the same `MediaStream` and offer better synchronization.
     *
     * By default, camera and microphone will be placed in the same stream.
     */
    val stream: String?
}

abstract class BaseVideoTrackPublishOptions {
    abstract val videoEncoding: VideoEncoding?
    abstract val simulcast: Boolean

    /**
     * The video codec to use if available.
     *
     * Defaults to VP8.
     *
     * @see [VideoCodec]
     */
    abstract val videoCodec: String

    /**
     * scalability mode for svc codecs, defaults to 'L3T3'.
     * for svc codecs, simulcast is disabled.
     */
    abstract val scalabilityMode: String?

    /**
     * Multi-codec Simulcast
     *
     * Codecs such as VP9 and AV1 are not supported by all clients. When backupCodec is
     * set, when an incompatible client attempts to subscribe to the track, LiveKit
     * will automatically publish a secondary track encoded with the backup codec.
     */
    abstract val backupCodec: BackupVideoCodec?

    /**
     * When bandwidth is constrained, this preference indicates which is preferred
     * between degrading resolution vs. framerate.
     *
     * null value indicates default value (maintain framerate).
     */
    abstract val degradationPreference: RtpParameters.DegradationPreference?
}

data class VideoTrackPublishDefaults(
    override val videoEncoding: VideoEncoding? = null,
    override val simulcast: Boolean = true,
    override val videoCodec: String = VideoCodec.VP8.codecName,
    override val scalabilityMode: String? = null,
    override val backupCodec: BackupVideoCodec? = null,
    override val degradationPreference: RtpParameters.DegradationPreference? = null,
) : BaseVideoTrackPublishOptions()

data class VideoTrackPublishOptions(
    override val name: String? = null,
    override val videoEncoding: VideoEncoding? = null,
    override val simulcast: Boolean = true,
    override val videoCodec: String = VideoCodec.VP8.codecName,
    override val scalabilityMode: String? = null,
    override val backupCodec: BackupVideoCodec? = null,
    override val source: Track.Source? = null,
    override val stream: String? = null,
    override val degradationPreference: RtpParameters.DegradationPreference? = null,
) : BaseVideoTrackPublishOptions(), TrackPublishOptions {
    constructor(
        name: String? = null,
        base: BaseVideoTrackPublishOptions,
        source: Track.Source? = null,
        stream: String? = null,
    ) : this(
        name = name,
        videoEncoding = base.videoEncoding,
        simulcast = base.simulcast,
        videoCodec = base.videoCodec,
        scalabilityMode = base.scalabilityMode,
        backupCodec = base.backupCodec,
        source = source,
        stream = stream,
        degradationPreference = base.degradationPreference,
    )

    fun createBackupOptions(): VideoTrackPublishOptions? {
        return if (hasBackupCodec()) {
            copy(
                videoCodec = backupCodec!!.codec,
                videoEncoding = backupCodec.encoding,
            )
        } else {
            null
        }
    }
}

data class BackupVideoCodec(
    val codec: String = "vp8",
    val encoding: VideoEncoding? = null,
    val simulcast: Boolean = true,
)

abstract class BaseAudioTrackPublishOptions {
    /**
     * The target audioBitrate to use.
     */
    abstract val audioBitrate: Int?

    /**
     * dtx (Discontinuous Transmission of audio), enabled by default for mono tracks.
     */
    abstract val dtx: Boolean

    /**
     * red (Redundant Audio Data), enabled by default for mono tracks.
     */
    abstract val red: Boolean
}

enum class AudioPresets(
    val maxBitrate: Int,
) {
    TELEPHONE(12_000),
    SPEECH(24_000),
    MUSIC(48_000),
    MUSIC_STEREO(64_000),
    MUSIC_HIGH_QUALITY(96_000),
    MUSIC_HIGH_QUALITY_STEREO(128_000)
}

/**
 * Default options for publishing an audio track.
 */
data class AudioTrackPublishDefaults(
    override val audioBitrate: Int? = AudioPresets.MUSIC.maxBitrate,
    override val dtx: Boolean = true,
    override val red: Boolean = true,
) : BaseAudioTrackPublishOptions()

/**
 * Options for publishing an audio track.
 */
data class AudioTrackPublishOptions(
    override val name: String? = null,
    override val audioBitrate: Int? = null,
    override val dtx: Boolean = true,
    override val red: Boolean = true,
    override val source: Track.Source? = null,
    override val stream: String? = null,
    val preconnect: Boolean = false,
) : BaseAudioTrackPublishOptions(), TrackPublishOptions {
    constructor(
        name: String? = null,
        base: BaseAudioTrackPublishOptions,
        source: Track.Source? = null,
        stream: String? = null,
    ) : this(
        name = name,
        audioBitrate = base.audioBitrate,
        dtx = base.dtx,
        red = base.red,
        source = source,
        stream = stream,
    )

    internal fun getFeaturesList(): Set<AudioTrackFeature> {
        val features = mutableSetOf<AudioTrackFeature>()
        if (!dtx) {
            features.add(AudioTrackFeature.TF_NO_DTX)
        }
        if (preconnect) {
            features.add(AudioTrackFeature.TF_PRECONNECT_BUFFER)
        }
        return features
    }
}

data class ParticipantTrackPermission(
    /**
     * The participant identity this permission applies to.
     * You can either provide this or `participantSid`
     */
    val participantIdentity: String? = null,
    /**
     * The participant id this permission applies to.
     */
    val participantSid: String? = null,
    /**
     * If set to true, the target participant can subscribe to all tracks from the local participant.
     *
     * Takes precedence over [allowedTrackSids].
     */
    val allTracksAllowed: Boolean = false,
    /**
     * The list of track ids that the target participant can subscribe to.
     */
    val allowedTrackSids: List<String> = emptyList(),
) {
    init {
        if (participantIdentity == null && participantSid == null) {
            throw IllegalArgumentException("Either identity or sid must be provided.")
        }
    }

    internal fun toProto(): LivekitRtc.TrackPermission {
        return LivekitRtc.TrackPermission.newBuilder()
            .setParticipantIdentity(participantIdentity)
            .setParticipantSid(participantSid)
            .setAllTracks(allTracksAllowed)
            .addAllTrackSids(allowedTrackSids)
            .build()
    }
}

internal fun VideoTrackPublishOptions.hasBackupCodec(): Boolean {
    return backupCodec?.codec != null && videoCodec != backupCodec.codec
}

private val backupCodecs = listOf(VideoCodec.VP8.codecName, VideoCodec.H264.codecName)
private fun isBackupCodec(codecName: String) = backupCodecs.contains(codecName)

/**
 * A handler that processes an RPC request and returns a string
 * that will be sent back to the requester.
 *
 * Throwing an [RpcError] will send the error back to the requester.
 *
 * @see [LocalParticipant.registerRpcMethod]
 */
typealias RpcHandler = suspend (RpcInvocationData) -> String

data class RpcInvocationData(
    /**
     *  A unique identifier for this RPC request
     */
    val requestId: String,
    /**
     * The identity of the RemoteParticipant who initiated the RPC call
     */
    val callerIdentity: Participant.Identity,
    /**
     * The data sent by the caller (as a string)
     */
    val payload: String,
    /**
     * The maximum time available to return a response
     */
    val responseTimeout: Duration,
)

private data class PendingRpcAck(
    val onResolve: () -> Unit,
    val participantIdentity: Participant.Identity,
)

private data class PendingRpcResponse(
    val onResolve: (payload: String?, error: RpcError?) -> Unit,
    val participantIdentity: Participant.Identity,
)<|MERGE_RESOLUTION|>--- conflicted
+++ resolved
@@ -302,13 +302,8 @@
      * @return true if the change was successful, or false if it failed.
      */
     @Throws(TrackException.PublishException::class)
-<<<<<<< HEAD
-    suspend fun setMicrophoneEnabled(enabled: Boolean, publishMuted: Boolean = false) {
-        setTrackEnabled(Track.Source.MICROPHONE, enabled, publishMuted = publishMuted)
-=======
-    suspend fun setMicrophoneEnabled(enabled: Boolean): Boolean {
-        return setTrackEnabled(Track.Source.MICROPHONE, enabled)
->>>>>>> dea81817
+    suspend fun setMicrophoneEnabled(enabled: Boolean, publishMuted: Boolean = false): Boolean  {
+        return setTrackEnabled(Track.Source.MICROPHONE, enabled, publishMuted = publishMuted)
     }
 
     /**
@@ -340,15 +335,10 @@
     private suspend fun setTrackEnabled(
         source: Track.Source,
         enabled: Boolean,
-<<<<<<< HEAD
-        mediaProjectionPermissionResultData: Intent? = null,
+        screenCaptureParams: ScreenCaptureParams? = null,
         publishMuted: Boolean = false,
-    ) {
-=======
-        screenCaptureParams: ScreenCaptureParams? = null,
     ): Boolean {
         var success = false
->>>>>>> dea81817
         val pubLock = sourcePubLocks[source]!!
         pubLock.withLock {
             val pub = getTrackPublication(source)
@@ -378,17 +368,13 @@
                         Track.Source.MICROPHONE -> {
                             val track = getOrCreateDefaultAudioTrack()
                             track.prewarm()
-<<<<<<< HEAD
-                            publishAudioTrack(track, publishMuted = publishMuted)
-=======
                             track.start()
-                            if (!publishAudioTrack(track)) {
+                            if (!publishAudioTrack(track, publishMuted = publishMuted)) {
                                 track.stop()
                                 track.stopPrewarm()
                             } else {
                                 success = true
                             }
->>>>>>> dea81817
                         }
 
                         Track.Source.SCREEN_SHARE -> {
@@ -454,12 +440,8 @@
             audioTrackPublishDefaults,
         ).copy(preconnect = defaultsManager.isPrerecording),
         publishListener: PublishListener? = null,
-<<<<<<< HEAD
         publishMuted: Boolean = false,
-    ) {
-=======
     ): Boolean {
->>>>>>> dea81817
         val encodings = listOf(
             RtpParameters.Encoding(null, true, null).apply {
                 if (options.audioBitrate != null && options.audioBitrate > 0) {
