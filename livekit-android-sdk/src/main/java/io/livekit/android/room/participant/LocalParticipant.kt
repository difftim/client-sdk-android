--- conflicted
+++ resolved
@@ -476,28 +476,14 @@
                 }
             },
         )
-<<<<<<< HEAD
-
+        
         if (publishMuted) {
             track.stopPrewarm()
             track.enabled = false
         }
 
         val enableE2ee = room?.e2eeOptions?.encryptionType != LivekitModels.Encryption.Type.NONE
-        val publication = publishTrackImpl(
-            track = track,
-            options = options,
-            requestConfig = {
-                disableDtx = !options.dtx
-                disableRed = enableE2ee || !options.red
-                addAllAudioFeatures(options.getFeaturesList())
-                source = options.source?.toProto() ?: LivekitModels.TrackSource.MICROPHONE
-                muted = !track.enabled
-            },
-            encodings = encodings,
-            publishListener = publishListener,
-        )
-=======
+
         var publication: LocalTrackPublication? = null
         try {
             publication = publishTrackImpl(
@@ -505,7 +491,7 @@
                 options = options,
                 requestConfig = {
                     disableDtx = !options.dtx
-                    disableRed = !options.red
+                    disableRed = enableE2ee || !options.red
                     addAllAudioFeatures(options.getFeaturesList())
                     source = options.source?.toProto() ?: LivekitModels.TrackSource.MICROPHONE
                 },
@@ -515,7 +501,6 @@
         } catch (e: TrackException.PublishException) {
             LKLog.e(e) { "Error thrown when publishing track:" }
         }
->>>>>>> 0b1d0835
 
         if (publication != null) {
             val job = scope.launch {
