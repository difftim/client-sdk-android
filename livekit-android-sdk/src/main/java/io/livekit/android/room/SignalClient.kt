--- conflicted
+++ resolved
@@ -181,7 +181,7 @@
         // Clean up any pre-existing connection.
         close(reason = "Starting new connection", shouldClearQueuedRequests = false)
 
-        val wsUrlString = "${url.toWebsocketUrl()}/rtc" + createConnectionParams(getClientInfo(), options, roomOptions)
+        val wsUrlString = "${url.toWebsocketUrl()}/rtc" + createConnectionParams(token, getClientInfo(), options, roomOptions)
         isReconnecting = options.reconnect
 
         LKLog.i { "connecting to $wsUrlString" }
@@ -210,12 +210,8 @@
 
         val requestBuilder = Request.Builder()
             .url(wsUrlString)
-<<<<<<< HEAD
+            .addHeader("Authorization", "Bearer $token")
             .tag(OpenBehavior::class.java, tag)
-=======
-            .addHeader("Authorization", "Bearer $token")
-            .build()
->>>>>>> 61f6ea7a
 
         options.userAgent?.let { it ->
             if (!it.isEmpty()) {
@@ -254,6 +250,7 @@
     }
 
     private fun createConnectionParams(
+        token: String,
         clientInfo: LivekitModels.ClientInfo,
         options: ConnectOptions,
         roomOptions: RoomOptions,
@@ -396,18 +393,25 @@
     override fun onFailure(webSocket: WebSocket, t: Throwable, response: Response?) {
         val stale = !isActiveWebSocket(webSocket)
         LKLog.i { "[track-reconnect] websocket failure \"${if (stale) "ignored (stale) " else ""}\" currentWs=$currentWs, webSocket=$webSocket, response=$response" }
-        
+
         if (stale) {
             wsAttemptIds.remove(webSocket)
             return
         }
         var exceptionError: Exception? = lastConnectionException.also { lastConnectionException = null }
         try {
-<<<<<<< HEAD
             if (exceptionError == null) {
+                val lastToken = webSocket.request().header("Authorization")
                 lastUrl?.let {
                     val validationUrl = it.toHttpUrl().replaceFirst("/rtc?", "/rtc/validate?")
-                    val request = Request.Builder().url(validationUrl).build()
+                    val request = Request.Builder()
+                        .url(validationUrl)
+                        .apply {
+                            if (lastToken != null) {
+                                addHeader("Authorization", lastToken)
+                            }
+                        }
+                        .build()
                     val resp = okHttpClient.newCall(request).execute()
                     val body = resp.body
                     if (!resp.isSuccessful) {
@@ -420,24 +424,6 @@
                     }
 
                     body?.close()
-=======
-            val lastToken = webSocket.request().header("Authorization")
-            lastUrl?.let {
-                val validationUrl = it.toHttpUrl().replaceFirst("/rtc?", "/rtc/validate?")
-                val request = Request.Builder()
-                    .url(validationUrl)
-                    .apply {
-                        if (lastToken != null) {
-                            addHeader("Authorization", lastToken)
-                        }
-                    }
-                    .build()
-
-                val resp = okHttpClient.newCall(request).execute()
-                val body = resp.body
-                if (!resp.isSuccessful) {
-                    reason = body?.string()
->>>>>>> 61f6ea7a
                 }
             }
         } catch (e: Throwable) {
