/*
 * Copyright 2023-2025 LiveKit, Inc.
 *
 * Licensed under the Apache License, Version 2.0 (the "License");
 * you may not use this file except in compliance with the License.
 * You may obtain a copy of the License at
 *
 *     http://www.apache.org/licenses/LICENSE-2.0
 *
 * Unless required by applicable law or agreed to in writing, software
 * distributed under the License is distributed on an "AS IS" BASIS,
 * WITHOUT WARRANTIES OR CONDITIONS OF ANY KIND, either express or implied.
 * See the License for the specific language governing permissions and
 * limitations under the License.
 */

package io.livekit.android.room

import android.javax.sdp.MediaDescription
import android.javax.sdp.SdpFactory
import androidx.annotation.VisibleForTesting
import dagger.assisted.Assisted
import dagger.assisted.AssistedFactory
import dagger.assisted.AssistedInject
import io.livekit.android.dagger.InjectionNames
import io.livekit.android.room.util.MediaConstraintKeys
import io.livekit.android.room.util.createOffer
import io.livekit.android.room.util.findConstraint
import io.livekit.android.room.util.setLocalDescription
import io.livekit.android.room.util.setRemoteDescription
import io.livekit.android.util.Either
import io.livekit.android.util.LKLog
import io.livekit.android.util.debounce
import io.livekit.android.webrtc.SdpExt
import io.livekit.android.webrtc.SdpFmtp
import io.livekit.android.webrtc.getExts
import io.livekit.android.webrtc.getFmtps
import io.livekit.android.webrtc.getMsid
import io.livekit.android.webrtc.getRtps
import io.livekit.android.webrtc.isConnected
import io.livekit.android.webrtc.peerconnection.RTCThreadToken
import io.livekit.android.webrtc.peerconnection.executeBlockingOnRTCThread
import io.livekit.android.webrtc.peerconnection.launchBlockingOnRTCThread
import kotlinx.coroutines.CoroutineDispatcher
import kotlinx.coroutines.CoroutineScope
import kotlinx.coroutines.SupervisorJob
import kotlinx.coroutines.cancel
import kotlinx.coroutines.runBlocking
import kotlinx.coroutines.sync.Mutex
import kotlinx.coroutines.sync.withLock
import livekit.org.webrtc.IceCandidate
import livekit.org.webrtc.MediaConstraints
import livekit.org.webrtc.PeerConnection
import livekit.org.webrtc.PeerConnection.RTCConfiguration
import livekit.org.webrtc.PeerConnection.SignalingState
import livekit.org.webrtc.PeerConnectionFactory
import livekit.org.webrtc.RtpTransceiver
import livekit.org.webrtc.SessionDescription
import java.util.concurrent.atomic.AtomicBoolean
import java.util.concurrent.atomic.AtomicInteger
import javax.inject.Named
import kotlin.contracts.ExperimentalContracts
import kotlin.contracts.InvocationKind
import kotlin.contracts.contract
import kotlin.math.roundToLong

/**
 * @suppress
 */
internal class PeerConnectionTransport
@AssistedInject
constructor(
    @Assisted config: RTCConfiguration,
    @Assisted pcObserver: PeerConnection.Observer,
    @Assisted private val listener: Listener?,
    @Named(InjectionNames.DISPATCHER_IO)
    private val ioDispatcher: CoroutineDispatcher,
    connectionFactory: PeerConnectionFactory,
    private val sdpFactory: SdpFactory,
    private val rtcThreadToken: RTCThreadToken,
) {
    private val coroutineScope = CoroutineScope(ioDispatcher + SupervisorJob())

    @VisibleForTesting
    internal val peerConnection: PeerConnection = executeBlockingOnRTCThread(rtcThreadToken) {
        connectionFactory.createPeerConnection(
            config,
            pcObserver,
        ) ?: throw IllegalStateException("peer connection creation failed?")
    }!!
    private val pendingCandidates = mutableListOf<IceCandidate>()
    private var restartingIce: Boolean = false

    private var renegotiate = false

    private var trackBitrates = mutableMapOf<TrackBitrateInfoKey, TrackBitrateInfo>()
    private var isClosed = AtomicBoolean(false)

    private val latestOfferId = AtomicInteger(0)

    interface Listener {
        fun onOffer(sd: SessionDescription, offerId: Int)
    }

    fun addIceCandidate(candidate: IceCandidate) {
        executeRTCIfNotClosed {
            if (peerConnection.remoteDescription != null && !restartingIce) {
                peerConnection.addIceCandidate(candidate)
            } else {
                pendingCandidates.add(candidate)
            }
        }
    }

    suspend fun <T> withPeerConnection(action: suspend PeerConnection.() -> T): T? {
        return launchRTCIfNotClosed {
            action(peerConnection)
        }
    }

    suspend fun setRemoteDescription(sd: SessionDescription, offerId: Int): Either<Unit, String?> {
        val result = launchRTCIfNotClosed {
            val currentOfferId = latestOfferId.get()
            if (sd.type == SessionDescription.Type.ANSWER && currentOfferId > 0 && offerId > 0 && currentOfferId > offerId) {
                return@launchRTCIfNotClosed Either.Right("Old offer, ignoring. Expected: $currentOfferId, actual: $offerId")
            }
            val result = peerConnection.setRemoteDescription(sd)
            if (result is Either.Left) {
                pendingCandidates.forEach { pending ->
                    peerConnection.addIceCandidate(pending)
                }
                pendingCandidates.clear()
                restartingIce = false
            }
            return@launchRTCIfNotClosed result
        } ?: Either.Right("PCT is closed.")

        if (this.renegotiate) {
            this.renegotiate = false
            this.createAndSendOffer()
        }

        return result
    }

    private val negotiate = debounce<MediaConstraints?, Unit>(20, coroutineScope) {
        if (it != null) {
            createAndSendOffer(it)
        } else {
            createAndSendOffer()
        }
    }

<<<<<<< HEAD
    @Synchronized
    fun negotiateSync(m: MediaConstraints?) {
        negotiate.invoke(m)
    }

=======
    private val offerLock = Mutex()
>>>>>>> e430deb4
    private suspend fun createAndSendOffer(constraints: MediaConstraints = MediaConstraints()) {
        offerLock.withLock {
            if (listener == null) {
                return
            }

            var offerId = -1
            var finalSdp: SessionDescription? = null

            // TODO: This is a potentially long lock hold. May need to break up.
            launchRTCIfNotClosed {
                val iceRestart =
                    constraints.findConstraint(MediaConstraintKeys.ICE_RESTART) == MediaConstraintKeys.TRUE
                if (iceRestart) {
                    LKLog.d { "restarting ice" }
                    restartingIce = true
                }

                if (peerConnection.signalingState() == SignalingState.HAVE_LOCAL_OFFER) {
                    // we're waiting for the peer to accept our offer, so we'll just wait
                    // the only exception to this is when ICE restart is needed
                    val curSd = peerConnection.remoteDescription
                    if (iceRestart && curSd != null) {
                        // TODO: handle when ICE restart is needed but we don't have a remote description
                        // the best thing to do is to recreate the peerconnection
                        peerConnection.setRemoteDescription(curSd)
                    } else {
                        renegotiate = true
                        return@launchRTCIfNotClosed
                    }
                }

                // actually negotiate

                // increase the offer id at the start to ensure the offer is always > 0
                // so that we can use 0 as a default value for legacy behavior
                // this may skip some ids, but is not an issue.
                offerId = latestOfferId.incrementAndGet()

                val sdpOffer = when (val outcome = peerConnection.createOffer(constraints)) {
                    is Either.Left -> outcome.value
                    is Either.Right -> {
                        LKLog.d { "error creating offer: ${outcome.value}" }
                        return@launchRTCIfNotClosed
                    }
                }

                if (isClosed()) {
                    return@launchRTCIfNotClosed
                }
                // munge sdp
                val sdpDescription = sdpFactory.createSessionDescription(sdpOffer.description)

                val mediaDescs = sdpDescription.getMediaDescriptions(true)
                for (mediaDesc in mediaDescs) {
                    if (mediaDesc !is MediaDescription) {
                        continue
                    }
                    if (mediaDesc.media.mediaType == "audio") {
                        // TODO
                    } else if (mediaDesc.media.mediaType == "video") {
                        ensureVideoDDExtensionForSVC(mediaDesc)
                        ensureCodecBitrates(mediaDesc, trackBitrates = trackBitrates)
                    }
                }
                finalSdp = setMungedSdp(sdpOffer, sdpDescription.toString())
            }

            finalSdp?.let { sdp ->
                val currentOfferId = latestOfferId.get()
                if (offerId < 0) {
                    LKLog.w { "createAndSendOffer: invalid offer id?" }
                    return
                }
                if (currentOfferId > offerId) {
                    LKLog.i { "createAndSendOffer: simultaneous offer attempt? current: $currentOfferId, offer attempt: $offerId" }
                    return
                }
                listener.onOffer(sdp, offerId)
            }
        }
    }

    private suspend fun setMungedSdp(sdp: SessionDescription, mungedDescription: String, remote: Boolean = false): SessionDescription {
        val mungedSdp = SessionDescription(sdp.type, mungedDescription)

        LKLog.v { "sdp type: ${sdp.type}\ndescription:\n${sdp.description}" }
        LKLog.v { "munged sdp type: ${mungedSdp.type}\ndescription:\n${mungedSdp.description}" }

        val mungedResult = launchRTCIfNotClosed {
            if (remote) {
                peerConnection.setRemoteDescription(mungedSdp)
            } else {
                peerConnection.setLocalDescription(mungedSdp)
            }
        } ?: Either.Right("PCT closed")

        val mungedErrorMessage = when (mungedResult) {
            is Either.Left -> {
                // munged sdp set successfully.
                return mungedSdp
            }

            is Either.Right -> {
                if (mungedResult.value.isNullOrBlank()) {
                    "unknown sdp error"
                } else {
                    mungedResult.value
                }
            }
        }

        // munged sdp setting failed
        LKLog.w {
            "setting munged sdp for " +
                "${if (remote) "remote" else "local"} description, " +
                "${mungedSdp.type} type failed, falling back to unmodified."
        }
        LKLog.w { "error: $mungedErrorMessage" }

        val result = launchRTCIfNotClosed {
            if (remote) {
                peerConnection.setRemoteDescription(sdp)
            } else {
                peerConnection.setLocalDescription(sdp)
            }
        } ?: Either.Right("PCT closed")

        if (result is Either.Right) {
            val errorMessage = if (result.value.isNullOrBlank()) {
                "unknown sdp error"
            } else {
                result.value
            }

            // sdp setting failed
            LKLog.w {
                "setting original sdp for " +
                    "${if (remote) "remote" else "local"} description, " +
                    "${sdp.type} type failed!"
            }
            LKLog.w { "error: $errorMessage" }
        }
        return sdp
    }

    fun prepareForIceRestart() {
        restartingIce = true
    }

    fun isClosed() = isClosed.get()

    fun closeBlocking() {
        runBlocking {
            close()
        }
    }

    suspend fun close() {
        launchRTCIfNotClosed {
            isClosed.set(true)
            peerConnection.dispose()
        }
        coroutineScope.cancel()
    }

    fun updateRTCConfig(config: RTCConfiguration) {
        executeRTCIfNotClosed {
            peerConnection.setConfiguration(config)
        }
    }

    fun registerTrackBitrateInfo(cid: String, trackBitrateInfo: TrackBitrateInfo) {
        trackBitrates[TrackBitrateInfoKey.Cid(cid)] = trackBitrateInfo
    }

    fun registerTrackBitrateInfo(transceiver: RtpTransceiver, trackBitrateInfo: TrackBitrateInfo) {
        trackBitrates[TrackBitrateInfoKey.Transceiver(transceiver)] = trackBitrateInfo
    }

    suspend fun isConnected(): Boolean {
        return launchRTCIfNotClosed {
            peerConnection.isConnected()
        } ?: false
    }

    suspend fun iceConnectionState(): PeerConnection.IceConnectionState {
        return launchRTCIfNotClosed {
            peerConnection.iceConnectionState()
        } ?: PeerConnection.IceConnectionState.CLOSED
    }

    suspend fun connectionState(): PeerConnection.PeerConnectionState {
        return launchRTCIfNotClosed {
            peerConnection.connectionState()
        } ?: PeerConnection.PeerConnectionState.CLOSED
    }

    suspend fun signalingState(): SignalingState {
        return launchRTCIfNotClosed {
            peerConnection.signalingState()
        } ?: SignalingState.CLOSED
    }

    @OptIn(ExperimentalContracts::class)
    private suspend inline fun <T> launchRTCIfNotClosed(noinline action: suspend CoroutineScope.() -> T): T? {
        contract { callsInPlace(action, InvocationKind.AT_MOST_ONCE) }
        if (isClosed()) {
            return null
        }
        return launchBlockingOnRTCThread(rtcThreadToken) {
            return@launchBlockingOnRTCThread if (isClosed()) {
                null
            } else {
                action()
            }
        }
    }

    @OptIn(ExperimentalContracts::class)
    private fun <T> executeRTCIfNotClosed(action: () -> T): T? {
        contract { callsInPlace(action, InvocationKind.AT_MOST_ONCE) }
        if (isClosed()) {
            return null
        }
        return executeBlockingOnRTCThread(rtcThreadToken) {
            return@executeBlockingOnRTCThread if (isClosed()) {
                null
            } else {
                action()
            }
        }
    }

    @AssistedFactory
    interface Factory {
        fun create(
            config: RTCConfiguration,
            pcObserver: PeerConnection.Observer,
            listener: Listener?,
        ): PeerConnectionTransport
    }
}

private const val DD_EXTENSION_URI = "https://aomediacodec.github.io/av1-rtp-spec/#dependency-descriptor-rtp-header-extension"

/**
 * @suppress
 */
@VisibleForTesting
fun ensureVideoDDExtensionForSVC(mediaDesc: MediaDescription) {
    val codec = mediaDesc.getRtps()
        .firstOrNull()
        ?.second
        ?.codec ?: return
    if (!isSVCCodec(codec)) {
        return
    }

    var maxId = 0L

    val ddFound = mediaDesc.getExts().any { (_, ext) ->
        if (ext.uri == DD_EXTENSION_URI) {
            return@any true
        }
        if (ext.value > maxId) {
            maxId = ext.value
        }
        false
    }

    // Not found, add manually
    if (!ddFound) {
        mediaDesc.addAttribute(
            SdpExt(
                value = maxId + 1,
                uri = DD_EXTENSION_URI,
                config = null,
                direction = null,
                encryptUri = null,
            ).toAttributeField(),
        )
    }
}

/* The svc codec (av1/vp9) would use a very low bitrate at the beginning and
increase slowly by the bandwidth estimator until it reach the target bitrate. The
process commonly cost more than 10 seconds cause subscriber will get blur video at
the first few seconds. So we use a 70% of target bitrate here as the start bitrate to
eliminate this issue.
*/
private const val startBitrateForSVC = 0.7

/**
 * @suppress
 */
@VisibleForTesting
fun ensureCodecBitrates(
    media: MediaDescription,
    trackBitrates: Map<TrackBitrateInfoKey, TrackBitrateInfo>,
) {
    val msid = media.getMsid()?.value ?: return
    for ((key, trackBr) in trackBitrates) {
        if (key !is TrackBitrateInfoKey.Cid) {
            continue
        }

        val (cid) = key
        if (!msid.contains(cid)) {
            continue
        }

        val (_, rtp) = media.getRtps()
            .firstOrNull { (_, rtp) -> rtp.codec.equals(trackBr.codec, ignoreCase = true) }
            ?: continue
        val codecPayload = rtp.payload

        val fmtps = media.getFmtps()
        var fmtpFound = false
        for ((attribute, fmtp) in fmtps) {
            if (fmtp.payload == codecPayload) {
                fmtpFound = true
                var newFmtpConfig = fmtp.config
                if (!fmtp.config.contains("x-google-start-bitrate")) {
                    newFmtpConfig = "$newFmtpConfig;x-google-start-bitrate=${(trackBr.maxBitrate * startBitrateForSVC).roundToLong()}"
                }
                if (!fmtp.config.contains("x-google-max-bitrate")) {
                    newFmtpConfig = "$newFmtpConfig;x-google-max-bitrate=${trackBr.maxBitrate}"
                }
                if (fmtp.config != newFmtpConfig) {
                    attribute.value = "${fmtp.payload} $newFmtpConfig"
                    break
                }
            }
        }

        if (!fmtpFound) {
            media.addAttribute(
                SdpFmtp(
                    payload = codecPayload,
                    config = "x-google-start-bitrate=${trackBr.maxBitrate * startBitrateForSVC};" +
                        "x-google-max-bitrate=${trackBr.maxBitrate}",
                ).toAttributeField(),
            )
        }
    }
}

internal fun isSVCCodec(codec: String?): Boolean {
    return codec != null &&
        ("av1".equals(codec, ignoreCase = true) ||
            "vp9".equals(codec, ignoreCase = true))
}

/**
 * @suppress
 */
data class TrackBitrateInfo(
    val codec: String,
    val maxBitrate: Long,
)

/**
 * @suppress
 */
sealed class TrackBitrateInfoKey {
    data class Cid(val value: String) : TrackBitrateInfoKey()
    data class Transceiver(val value: RtpTransceiver) : TrackBitrateInfoKey()
}<|MERGE_RESOLUTION|>--- conflicted
+++ resolved
@@ -151,15 +151,7 @@
         }
     }
 
-<<<<<<< HEAD
-    @Synchronized
-    fun negotiateSync(m: MediaConstraints?) {
-        negotiate.invoke(m)
-    }
-
-=======
     private val offerLock = Mutex()
->>>>>>> e430deb4
     private suspend fun createAndSendOffer(constraints: MediaConstraints = MediaConstraints()) {
         offerLock.withLock {
             if (listener == null) {
