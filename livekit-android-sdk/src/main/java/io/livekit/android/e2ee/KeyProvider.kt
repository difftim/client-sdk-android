--- conflicted
+++ resolved
@@ -20,12 +20,7 @@
 import livekit.org.webrtc.FrameCryptorFactory
 import livekit.org.webrtc.FrameCryptorKeyProvider
 
-<<<<<<< HEAD
-class KeyInfo
-constructor(var participantId: String, var keyIndex: Int, var key: ByteArray) {
-=======
-class KeyInfo(var participantId: String, var keyIndex: Int, var key: String) {
->>>>>>> 0b1d0835
+class KeyInfo(var participantId: String, var keyIndex: Int, var key: ByteArray) {
     override fun toString(): String {
         return "KeyInfo(participantId='$participantId', keyIndex=$keyIndex)"
     }
@@ -56,12 +51,9 @@
     keyRingSize: Int = defaultKeyRingSize,
     discardFrameWhenCryptorNotReady: Boolean = defaultDiscardFrameWhenCryptorNotReady,
 ) : KeyProvider {
-<<<<<<< HEAD
-    private var keys: MutableMap<String, MutableMap<Int, ByteArray>> = mutableMapOf()
-=======
     override val rtcKeyProvider: FrameCryptorKeyProvider
 
-    private var keys: MutableMap<String, MutableMap<Int, String>> = mutableMapOf()
+    private var keys: MutableMap<String, MutableMap<Int, ByteArray>> = mutableMapOf()
 
     init {
         this.rtcKeyProvider = FrameCryptorFactory.createFrameCryptorKeyProvider(
@@ -74,7 +66,6 @@
             discardFrameWhenCryptorNotReady,
         )
     }
->>>>>>> 0b1d0835
     override fun setSharedKey(key: String, keyIndex: Int?): Boolean {
         return rtcKeyProvider.setSharedKey(keyIndex ?: 0, key.toByteArray())
     }
