--- conflicted
+++ resolved
@@ -89,17 +89,12 @@
         }
     }
 
-<<<<<<< HEAD
-    public fun addSubscribedTrack(track: Track, publication: TrackPublication, participant: RemoteParticipant, room: Room) {
-        LKLog.w { "[startcall] addSubscribedTrack: encryptionType ${publication.trackInfo?.encryption} ${publication.sid}" }
+    fun addSubscribedTrack(track: Track, publication: TrackPublication, participant: RemoteParticipant, room: Room) {
         if (publication.trackInfo?.encryption == Encryption.Type.NONE) {
             LKLog.w { "addSubscribedTrack: encryptionType is .none, skipping creating frame cryptor..." }
             return
         }
 
-=======
-    fun addSubscribedTrack(track: Track, publication: TrackPublication, participant: RemoteParticipant, room: Room) {
->>>>>>> 0b1d0835
         var rtpReceiver: RtpReceiver? = when (publication.track!!) {
             is RemoteAudioTrack -> (publication.track!! as RemoteAudioTrack).receiver
             is RemoteVideoTrack -> (publication.track!! as RemoteVideoTrack).receiver
@@ -122,12 +117,7 @@
         }
     }
 
-<<<<<<< HEAD
-    public fun removeSubscribedTrack(track: Track, publication: TrackPublication, participant: RemoteParticipant, room: Room) {
-        LKLog.w { "[startcall] removeSubscribedTrack: encryptionType ${publication.trackInfo?.encryption} ${publication.sid}" }
-=======
     fun removeSubscribedTrack(track: Track, publication: TrackPublication, participant: RemoteParticipant, room: Room) {
->>>>>>> 0b1d0835
         var trackId = publication.sid
         var participantId = participant.identity
         var frameCryptor = frameCryptors.get(trackId to participantId)
@@ -138,17 +128,12 @@
         }
     }
 
-<<<<<<< HEAD
-    public fun addPublishedTrack(track: Track, publication: TrackPublication, participant: LocalParticipant, room: Room) {
-        LKLog.w { "[startcall] addPublishedTrack: encryptionType ${publication.trackInfo?.encryption} ${publication.sid}" }
+    fun addPublishedTrack(track: Track, publication: TrackPublication, participant: LocalParticipant, room: Room) {
         if (publication.trackInfo?.encryption == Encryption.Type.NONE) {
             LKLog.w { "addPublishedTrack: encryptionType is .none, skipping creating frame cryptor..." }
             return
         }
-
-=======
-    fun addPublishedTrack(track: Track, publication: TrackPublication, participant: LocalParticipant, room: Room) {
->>>>>>> 0b1d0835
+        
         var rtpSender: RtpSender? = when (publication.track!!) {
             is LocalAudioTrack -> (publication.track!! as LocalAudioTrack)?.sender
             is LocalVideoTrack -> (publication.track!! as LocalVideoTrack)?.sender
@@ -172,12 +157,7 @@
         }
     }
 
-<<<<<<< HEAD
-    public fun removePublishedTrack(track: Track, publication: TrackPublication, participant: LocalParticipant, room: Room) {
-        LKLog.w { "[startcall] removePublishedTrack: encryptionType ${publication.trackInfo?.encryption} ${publication.sid}" }
-=======
     fun removePublishedTrack(track: Track, publication: TrackPublication, participant: LocalParticipant, room: Room) {
->>>>>>> 0b1d0835
         var trackId = publication.sid
         var participantId = participant.identity
         var frameCryptor = frameCryptors.get(trackId to participantId)
